--- conflicted
+++ resolved
@@ -44,39 +44,23 @@
     graph.simulateLoad(1, [.topLevel: ["b0", "b->"]])
     graph.simulateLoad(2, [.topLevel: ["c0", "c->"]])
 
-<<<<<<< HEAD
-    XCTAssertEqual(1, graph.collectMockSwiftDepsTransitivelyUsing(0).count)
-=======
     XCTAssertEqual(1, graph.collectMockSwiftDepsUsing(0).count)
->>>>>>> 5adec4ad
     XCTAssertTrue(graph.haveAnyNodesBeenTraversed(inMock: 0))
     XCTAssertFalse(graph.haveAnyNodesBeenTraversed(inMock: 1))
     XCTAssertFalse(graph.haveAnyNodesBeenTraversed(inMock: 2))
 
     // Mark 0 again -- should be no change.
-<<<<<<< HEAD
-    XCTAssertEqual(0, graph.collectMockSwiftDepsTransitivelyUsing(0).count)
-=======
     XCTAssertEqual(0, graph.collectMockSwiftDepsUsing(0).count)
->>>>>>> 5adec4ad
     XCTAssertTrue(graph.haveAnyNodesBeenTraversed(inMock: 0))
     XCTAssertFalse(graph.haveAnyNodesBeenTraversed(inMock: 1))
     XCTAssertFalse(graph.haveAnyNodesBeenTraversed(inMock: 2))
 
-<<<<<<< HEAD
-    XCTAssertEqual(1, graph.collectMockSwiftDepsTransitivelyUsing(2).count)
-=======
     XCTAssertEqual(1, graph.collectMockSwiftDepsUsing(2).count)
->>>>>>> 5adec4ad
     XCTAssertTrue(graph.haveAnyNodesBeenTraversed(inMock: 0))
     XCTAssertFalse(graph.haveAnyNodesBeenTraversed(inMock: 1))
     XCTAssertTrue(graph.haveAnyNodesBeenTraversed(inMock: 2))
 
-<<<<<<< HEAD
-    XCTAssertEqual(1, graph.collectMockSwiftDepsTransitivelyUsing(1).count)
-=======
     XCTAssertEqual(1, graph.collectMockSwiftDepsUsing(1).count)
->>>>>>> 5adec4ad
     XCTAssertTrue(graph.haveAnyNodesBeenTraversed(inMock: 0))
     XCTAssertTrue(graph.haveAnyNodesBeenTraversed(inMock: 1))
     XCTAssertTrue(graph.haveAnyNodesBeenTraversed(inMock: 2))
@@ -88,11 +72,7 @@
     graph.simulateLoad(0, [.nominal: ["a", "a->"]])
     graph.simulateLoad(1, [.topLevel: ["a", "b->"]])
 
-<<<<<<< HEAD
-    XCTAssertEqual(1, graph.collectMockSwiftDepsTransitivelyUsing(0).count)
-=======
     XCTAssertEqual(1, graph.collectMockSwiftDepsUsing(0).count)
->>>>>>> 5adec4ad
     XCTAssertTrue(graph.haveAnyNodesBeenTraversed(inMock: 0))
     XCTAssertFalse(graph.haveAnyNodesBeenTraversed(inMock: 1))
   }
@@ -103,11 +83,7 @@
     graph.simulateLoad(0, [.nominal: ["a->", "b"]])
     graph.simulateLoad(1, [.topLevel: ["b->", "a"]])
 
-<<<<<<< HEAD
-    XCTAssertEqual(1, graph.collectMockSwiftDepsTransitivelyUsing(1).count)
-=======
     XCTAssertEqual(1, graph.collectMockSwiftDepsUsing(1).count)
->>>>>>> 5adec4ad
     XCTAssertFalse(graph.haveAnyNodesBeenTraversed(inMock: 0))
     XCTAssertTrue(graph.haveAnyNodesBeenTraversed(inMock: 1))
   }
@@ -121,11 +97,7 @@
     graph.simulateLoad(3, [.member: ["b,aa->"]])
     graph.simulateLoad(4, [.member: ["b,bb->"]])
 
-<<<<<<< HEAD
-    XCTAssertEqual(1, graph.collectMockSwiftDepsTransitivelyUsing(0).count)
-=======
     XCTAssertEqual(1, graph.collectMockSwiftDepsUsing(0).count)
->>>>>>> 5adec4ad
     XCTAssertTrue(graph.haveAnyNodesBeenTraversed(inMock: 0))
     XCTAssertFalse(graph.haveAnyNodesBeenTraversed(inMock: 1))
     XCTAssertFalse(graph.haveAnyNodesBeenTraversed(inMock: 2))
@@ -139,22 +111,14 @@
     graph.simulateLoad(0, [.topLevel: ["a", "b", "c"]])
     graph.simulateLoad(1, [.topLevel: ["x->", "b->", "z->"]])
     do {
-<<<<<<< HEAD
-      let swiftDeps = graph.collectMockSwiftDepsTransitivelyUsing(0)
-=======
-      let swiftDeps = graph.collectMockSwiftDepsUsing(0)
->>>>>>> 5adec4ad
-      XCTAssertEqual(2, swiftDeps.count)
-      XCTAssertTrue(swiftDeps.contains(1))
-    }
-    XCTAssertTrue(graph.haveAnyNodesBeenTraversed(inMock: 0))
-    XCTAssertTrue(graph.haveAnyNodesBeenTraversed(inMock: 1))
-
-<<<<<<< HEAD
-    XCTAssertEqual(0, graph.collectMockSwiftDepsTransitivelyUsing(0).count)
-=======
+      let swiftDeps = graph.collectMockSwiftDepsUsing(0)
+      XCTAssertEqual(2, swiftDeps.count)
+      XCTAssertTrue(swiftDeps.contains(1))
+    }
+    XCTAssertTrue(graph.haveAnyNodesBeenTraversed(inMock: 0))
+    XCTAssertTrue(graph.haveAnyNodesBeenTraversed(inMock: 1))
+
     XCTAssertEqual(0, graph.collectMockSwiftDepsUsing(0).count)
->>>>>>> 5adec4ad
     XCTAssertTrue(graph.haveAnyNodesBeenTraversed(inMock: 0))
     XCTAssertTrue(graph.haveAnyNodesBeenTraversed(inMock: 1))
   }
@@ -166,22 +130,14 @@
     graph.simulateLoad(1, [.topLevel: ["x", "b", "z"]])
 
     do {
-<<<<<<< HEAD
-      let swiftDeps = graph.collectMockSwiftDepsTransitivelyUsing(1)
-=======
       let swiftDeps = graph.collectMockSwiftDepsUsing(1)
->>>>>>> 5adec4ad
       XCTAssertEqual(2, swiftDeps.count)
       XCTAssertTrue(swiftDeps.contains(0))
     }
     XCTAssertTrue(graph.haveAnyNodesBeenTraversed(inMock: 0))
     XCTAssertTrue(graph.haveAnyNodesBeenTraversed(inMock: 1))
 
-<<<<<<< HEAD
-    XCTAssertEqual(0, graph.collectMockSwiftDepsTransitivelyUsing(0).count)
-=======
     XCTAssertEqual(0, graph.collectMockSwiftDepsUsing(0).count)
->>>>>>> 5adec4ad
     XCTAssertTrue(graph.haveAnyNodesBeenTraversed(inMock: 0))
     XCTAssertTrue(graph.haveAnyNodesBeenTraversed(inMock: 1))
   }
@@ -193,22 +149,14 @@
     graph.simulateLoad(1, [.nominal: ["x->", "b->", "z->"]])
 
     do {
-<<<<<<< HEAD
-      let swiftDeps = graph.collectMockSwiftDepsTransitivelyUsing(0)
-=======
-      let swiftDeps = graph.collectMockSwiftDepsUsing(0)
->>>>>>> 5adec4ad
-      XCTAssertEqual(2, swiftDeps.count)
-      XCTAssertTrue(swiftDeps.contains(1))
-    }
-    XCTAssertTrue(graph.haveAnyNodesBeenTraversed(inMock: 0))
-    XCTAssertTrue(graph.haveAnyNodesBeenTraversed(inMock: 1))
-
-<<<<<<< HEAD
-    XCTAssertEqual(0, graph.collectMockSwiftDepsTransitivelyUsing(0).count)
-=======
+      let swiftDeps = graph.collectMockSwiftDepsUsing(0)
+      XCTAssertEqual(2, swiftDeps.count)
+      XCTAssertTrue(swiftDeps.contains(1))
+    }
+    XCTAssertTrue(graph.haveAnyNodesBeenTraversed(inMock: 0))
+    XCTAssertTrue(graph.haveAnyNodesBeenTraversed(inMock: 1))
+
     XCTAssertEqual(0, graph.collectMockSwiftDepsUsing(0).count)
->>>>>>> 5adec4ad
     XCTAssertTrue(graph.haveAnyNodesBeenTraversed(inMock: 0))
     XCTAssertTrue(graph.haveAnyNodesBeenTraversed(inMock: 1))
   }
@@ -220,22 +168,14 @@
     graph.simulateLoad(1, [.nominal: ["a->"]])
 
     do {
-<<<<<<< HEAD
-      let swiftDeps = graph.collectMockSwiftDepsTransitivelyUsing(0)
-=======
-      let swiftDeps = graph.collectMockSwiftDepsUsing(0)
->>>>>>> 5adec4ad
-      XCTAssertEqual(2, swiftDeps.count)
-      XCTAssertTrue(swiftDeps.contains(1))
-    }
-    XCTAssertTrue(graph.haveAnyNodesBeenTraversed(inMock: 0))
-    XCTAssertTrue(graph.haveAnyNodesBeenTraversed(inMock: 1))
-
-<<<<<<< HEAD
-    XCTAssertEqual(0, graph.collectMockSwiftDepsTransitivelyUsing(0).count)
-=======
+      let swiftDeps = graph.collectMockSwiftDepsUsing(0)
+      XCTAssertEqual(2, swiftDeps.count)
+      XCTAssertTrue(swiftDeps.contains(1))
+    }
+    XCTAssertTrue(graph.haveAnyNodesBeenTraversed(inMock: 0))
+    XCTAssertTrue(graph.haveAnyNodesBeenTraversed(inMock: 1))
+
     XCTAssertEqual(0, graph.collectMockSwiftDepsUsing(0).count)
->>>>>>> 5adec4ad
     XCTAssertTrue(graph.haveAnyNodesBeenTraversed(inMock: 0))
     XCTAssertTrue(graph.haveAnyNodesBeenTraversed(inMock: 1))
   }
@@ -248,22 +188,14 @@
                        [.nominal: ["a->"], .topLevel: ["a->"]])
 
     do {
-<<<<<<< HEAD
-      let swiftDeps = graph.collectMockSwiftDepsTransitivelyUsing(0)
-=======
-      let swiftDeps = graph.collectMockSwiftDepsUsing(0)
->>>>>>> 5adec4ad
-      XCTAssertEqual(2, swiftDeps.count)
-      XCTAssertTrue(swiftDeps.contains(1))
-    }
-    XCTAssertTrue(graph.haveAnyNodesBeenTraversed(inMock: 0))
-    XCTAssertTrue(graph.haveAnyNodesBeenTraversed(inMock: 1))
-
-<<<<<<< HEAD
-    XCTAssertEqual(0, graph.collectMockSwiftDepsTransitivelyUsing(0).count)
-=======
+      let swiftDeps = graph.collectMockSwiftDepsUsing(0)
+      XCTAssertEqual(2, swiftDeps.count)
+      XCTAssertTrue(swiftDeps.contains(1))
+    }
+    XCTAssertTrue(graph.haveAnyNodesBeenTraversed(inMock: 0))
+    XCTAssertTrue(graph.haveAnyNodesBeenTraversed(inMock: 1))
+
     XCTAssertEqual(0, graph.collectMockSwiftDepsUsing(0).count)
->>>>>>> 5adec4ad
     XCTAssertTrue(graph.haveAnyNodesBeenTraversed(inMock: 0))
     XCTAssertTrue(graph.haveAnyNodesBeenTraversed(inMock: 1))
   }
@@ -277,24 +209,15 @@
                        [.nominal: ["a->"], .topLevel: ["a->"]])
 
     do {
-<<<<<<< HEAD
-      let swiftDeps = graph.collectMockSwiftDepsTransitivelyUsing(0)
-=======
-      let swiftDeps = graph.collectMockSwiftDepsUsing(0)
->>>>>>> 5adec4ad
-      XCTAssertEqual(2, swiftDeps.count)
-      XCTAssertTrue(swiftDeps.contains(1))
-    }
-    XCTAssertTrue(graph.haveAnyNodesBeenTraversed(inMock: 0))
-    XCTAssertTrue(graph.haveAnyNodesBeenTraversed(inMock: 1))
-
-<<<<<<< HEAD
-    let _ = graph.collectMockSwiftDepsTransitivelyUsing(0)
-    XCTAssertEqual(0, graph.collectMockSwiftDepsTransitivelyUsing(0).count)
-=======
+      let swiftDeps = graph.collectMockSwiftDepsUsing(0)
+      XCTAssertEqual(2, swiftDeps.count)
+      XCTAssertTrue(swiftDeps.contains(1))
+    }
+    XCTAssertTrue(graph.haveAnyNodesBeenTraversed(inMock: 0))
+    XCTAssertTrue(graph.haveAnyNodesBeenTraversed(inMock: 1))
+
     let _ = graph.collectMockSwiftDepsUsing(0)
     XCTAssertEqual(0, graph.collectMockSwiftDepsUsing(0).count)
->>>>>>> 5adec4ad
     XCTAssertTrue(graph.haveAnyNodesBeenTraversed(inMock: 0))
     XCTAssertTrue(graph.haveAnyNodesBeenTraversed(inMock: 1))
   }
@@ -306,22 +229,14 @@
     graph.simulateLoad(1,
                        [.dynamicLookup: ["x->", "b->", "z->"]])
     do {
-<<<<<<< HEAD
-      let swiftDeps = graph.collectMockSwiftDepsTransitivelyUsing(0)
-=======
-      let swiftDeps = graph.collectMockSwiftDepsUsing(0)
->>>>>>> 5adec4ad
-      XCTAssertEqual(2, swiftDeps.count)
-      XCTAssertTrue(swiftDeps.contains(1))
-    }
-    XCTAssertTrue(graph.haveAnyNodesBeenTraversed(inMock: 0))
-    XCTAssertTrue(graph.haveAnyNodesBeenTraversed(inMock: 1))
-
-<<<<<<< HEAD
-    XCTAssertEqual(0, graph.collectMockSwiftDepsTransitivelyUsing(0).count)
-=======
+      let swiftDeps = graph.collectMockSwiftDepsUsing(0)
+      XCTAssertEqual(2, swiftDeps.count)
+      XCTAssertTrue(swiftDeps.contains(1))
+    }
+    XCTAssertTrue(graph.haveAnyNodesBeenTraversed(inMock: 0))
+    XCTAssertTrue(graph.haveAnyNodesBeenTraversed(inMock: 1))
+
     XCTAssertEqual(0, graph.collectMockSwiftDepsUsing(0).count)
->>>>>>> 5adec4ad
     XCTAssertTrue(graph.haveAnyNodesBeenTraversed(inMock: 0))
     XCTAssertTrue(graph.haveAnyNodesBeenTraversed(inMock: 1))
   }
@@ -334,22 +249,14 @@
                        [.member: ["x,xx->", "b,bb->", "z,zz->"]])
 
     do {
-<<<<<<< HEAD
-      let swiftDeps = graph.collectMockSwiftDepsTransitivelyUsing(0)
-=======
-      let swiftDeps = graph.collectMockSwiftDepsUsing(0)
->>>>>>> 5adec4ad
-      XCTAssertEqual(2, swiftDeps.count)
-      XCTAssertTrue(swiftDeps.contains(1))
-    }
-    XCTAssertTrue(graph.haveAnyNodesBeenTraversed(inMock: 0))
-    XCTAssertTrue(graph.haveAnyNodesBeenTraversed(inMock: 1))
-
-<<<<<<< HEAD
-    XCTAssertEqual(0, graph.collectMockSwiftDepsTransitivelyUsing(0).count)
-=======
+      let swiftDeps = graph.collectMockSwiftDepsUsing(0)
+      XCTAssertEqual(2, swiftDeps.count)
+      XCTAssertTrue(swiftDeps.contains(1))
+    }
+    XCTAssertTrue(graph.haveAnyNodesBeenTraversed(inMock: 0))
+    XCTAssertTrue(graph.haveAnyNodesBeenTraversed(inMock: 1))
+
     XCTAssertEqual(0, graph.collectMockSwiftDepsUsing(0).count)
->>>>>>> 5adec4ad
     XCTAssertTrue(graph.haveAnyNodesBeenTraversed(inMock: 0))
     XCTAssertTrue(graph.haveAnyNodesBeenTraversed(inMock: 1))
   }
@@ -362,11 +269,7 @@
     graph.simulateLoad(2, [.nominal: ["q->", "b->", "s->"]])
 
     do {
-<<<<<<< HEAD
-      let swiftDeps = graph.collectMockSwiftDepsTransitivelyUsing(0)
-=======
-      let swiftDeps = graph.collectMockSwiftDepsUsing(0)
->>>>>>> 5adec4ad
+      let swiftDeps = graph.collectMockSwiftDepsUsing(0)
       XCTAssertEqual(3, swiftDeps.count)
       XCTAssertTrue(swiftDeps.contains(1))
       XCTAssertTrue(swiftDeps.contains(2))
@@ -375,11 +278,7 @@
     XCTAssertTrue(graph.haveAnyNodesBeenTraversed(inMock: 1))
     XCTAssertTrue(graph.haveAnyNodesBeenTraversed(inMock: 2))
 
-<<<<<<< HEAD
-    XCTAssertEqual(0, graph.collectMockSwiftDepsTransitivelyUsing(0).count)
-=======
     XCTAssertEqual(0, graph.collectMockSwiftDepsUsing(0).count)
->>>>>>> 5adec4ad
     XCTAssertTrue(graph.haveAnyNodesBeenTraversed(inMock: 0))
     XCTAssertTrue(graph.haveAnyNodesBeenTraversed(inMock: 1))
     XCTAssertTrue(graph.haveAnyNodesBeenTraversed(inMock: 2))
@@ -393,11 +292,7 @@
     graph.simulateLoad(2, [.nominal: ["q->", "r->", "c->"]])
 
     do {
-<<<<<<< HEAD
-      let swiftDeps = graph.collectMockSwiftDepsTransitivelyUsing(0)
-=======
-      let swiftDeps = graph.collectMockSwiftDepsUsing(0)
->>>>>>> 5adec4ad
+      let swiftDeps = graph.collectMockSwiftDepsUsing(0)
       XCTAssertEqual(3, swiftDeps.count)
       XCTAssertTrue(swiftDeps.contains(1))
       XCTAssertTrue(swiftDeps.contains(2))
@@ -406,11 +301,7 @@
     XCTAssertTrue(graph.haveAnyNodesBeenTraversed(inMock: 1))
     XCTAssertTrue(graph.haveAnyNodesBeenTraversed(inMock: 2))
 
-<<<<<<< HEAD
-    XCTAssertEqual(0, graph.collectMockSwiftDepsTransitivelyUsing(0).count)
-=======
     XCTAssertEqual(0, graph.collectMockSwiftDepsUsing(0).count)
->>>>>>> 5adec4ad
     XCTAssertTrue(graph.haveAnyNodesBeenTraversed(inMock: 0))
     XCTAssertTrue(graph.haveAnyNodesBeenTraversed(inMock: 1))
     XCTAssertTrue(graph.haveAnyNodesBeenTraversed(inMock: 2))
@@ -424,11 +315,7 @@
     graph.simulateLoad(2, [.nominal: ["z->"]])
 
     do {
-<<<<<<< HEAD
-      let swiftDeps = graph.collectMockSwiftDepsTransitivelyUsing(0)
-=======
-      let swiftDeps = graph.collectMockSwiftDepsUsing(0)
->>>>>>> 5adec4ad
+      let swiftDeps = graph.collectMockSwiftDepsUsing(0)
       XCTAssertEqual(3, swiftDeps.count)
       XCTAssertTrue(swiftDeps.contains(1))
       XCTAssertTrue(swiftDeps.contains(2))
@@ -437,11 +324,7 @@
     XCTAssertTrue(graph.haveAnyNodesBeenTraversed(inMock: 1))
     XCTAssertTrue(graph.haveAnyNodesBeenTraversed(inMock: 2))
 
-<<<<<<< HEAD
-    XCTAssertEqual(0, graph.collectMockSwiftDepsTransitivelyUsing(0).count)
-=======
     XCTAssertEqual(0, graph.collectMockSwiftDepsUsing(0).count)
->>>>>>> 5adec4ad
     XCTAssertTrue(graph.haveAnyNodesBeenTraversed(inMock: 0))
     XCTAssertTrue(graph.haveAnyNodesBeenTraversed(inMock: 1))
     XCTAssertTrue(graph.haveAnyNodesBeenTraversed(inMock: 2))
@@ -455,11 +338,7 @@
     graph.simulateLoad(2, [.nominal: ["#z->"]])
 
     do {
-<<<<<<< HEAD
-      let swiftDeps = graph.collectMockSwiftDepsTransitivelyUsing(0)
-=======
-      let swiftDeps = graph.collectMockSwiftDepsUsing(0)
->>>>>>> 5adec4ad
+      let swiftDeps = graph.collectMockSwiftDepsUsing(0)
       XCTAssertEqual(3, swiftDeps.count)
       XCTAssertTrue(swiftDeps.contains(1))
       XCTAssertTrue(swiftDeps.contains(2))
@@ -468,11 +347,7 @@
     XCTAssertTrue(graph.haveAnyNodesBeenTraversed(inMock: 1))
     XCTAssertTrue(graph.haveAnyNodesBeenTraversed(inMock: 2))
 
-<<<<<<< HEAD
-    XCTAssertEqual(0, graph.collectMockSwiftDepsTransitivelyUsing(0).count)
-=======
     XCTAssertEqual(0, graph.collectMockSwiftDepsUsing(0).count)
->>>>>>> 5adec4ad
     XCTAssertTrue(graph.haveAnyNodesBeenTraversed(inMock: 0))
     XCTAssertTrue(graph.haveAnyNodesBeenTraversed(inMock: 1))
     XCTAssertTrue(graph.haveAnyNodesBeenTraversed(inMock: 2))
@@ -486,11 +361,7 @@
     graph.simulateLoad(2, [.nominal: ["z->"]])
 
     do {
-<<<<<<< HEAD
-      let swiftDeps = graph.collectMockSwiftDepsTransitivelyUsing(0)
-=======
-      let swiftDeps = graph.collectMockSwiftDepsUsing(0)
->>>>>>> 5adec4ad
+      let swiftDeps = graph.collectMockSwiftDepsUsing(0)
       XCTAssertEqual(2, swiftDeps.count)
       XCTAssertTrue(swiftDeps.contains(1))
     }
@@ -510,11 +381,7 @@
     graph.simulateLoad(12, [.topLevel: ["q->", "q"]])
 
     do {
-<<<<<<< HEAD
-      let swiftDeps = graph.collectMockSwiftDepsTransitivelyUsing(0)
-=======
-      let swiftDeps = graph.collectMockSwiftDepsUsing(0)
->>>>>>> 5adec4ad
+      let swiftDeps = graph.collectMockSwiftDepsUsing(0)
       XCTAssertEqual(3, swiftDeps.count)
       XCTAssertTrue(swiftDeps.contains(1))
       XCTAssertTrue(swiftDeps.contains(2)) //?????
@@ -527,11 +394,7 @@
     XCTAssertFalse(graph.haveAnyNodesBeenTraversed(inMock: 12))
 
     do {
-<<<<<<< HEAD
-      let swiftDeps = graph.collectMockSwiftDepsTransitivelyUsing(10)
-=======
       let swiftDeps = graph.collectMockSwiftDepsUsing(10)
->>>>>>> 5adec4ad
       XCTAssertEqual(2, swiftDeps.count)
       XCTAssertTrue(swiftDeps.contains(10))
       XCTAssertTrue(swiftDeps.contains(11))
@@ -553,11 +416,7 @@
     graph.simulateLoad(2, [.nominal: ["b->"]])
 
     do {
-<<<<<<< HEAD
-      let swiftDeps = graph.collectMockSwiftDepsTransitivelyUsing(0)
-=======
-      let swiftDeps = graph.collectMockSwiftDepsUsing(0)
->>>>>>> 5adec4ad
+      let swiftDeps = graph.collectMockSwiftDepsUsing(0)
       XCTAssertEqual(2, swiftDeps.count)
       XCTAssertTrue(swiftDeps.contains(1))
     }
@@ -583,11 +442,7 @@
     graph.simulateLoad(2, [.nominal: ["b->"]])
 
     do {
-<<<<<<< HEAD
-      let swiftDeps = graph.collectMockSwiftDepsTransitivelyUsing(0)
-=======
-      let swiftDeps = graph.collectMockSwiftDepsUsing(0)
->>>>>>> 5adec4ad
+      let swiftDeps = graph.collectMockSwiftDepsUsing(0)
       XCTAssertEqual(2, swiftDeps.count)
       XCTAssertTrue(swiftDeps.contains(1))
     }
@@ -612,11 +467,7 @@
     graph.simulateLoad(1, [.nominal: ["a->"]])
     graph.simulateLoad(2, [.nominal: ["b->"]])
     do {
-<<<<<<< HEAD
-      let swiftDeps = graph.collectMockSwiftDepsTransitivelyUsing(1)
-=======
       let swiftDeps = graph.collectMockSwiftDepsUsing(1)
->>>>>>> 5adec4ad
       XCTAssertEqual(1, swiftDeps.count)
       XCTAssertTrue(swiftDeps.contains(1))
     }
@@ -644,11 +495,7 @@
     graph.simulateLoad(2, [.nominal: ["b->"]])
 
     do {
-<<<<<<< HEAD
-      let swiftDeps = graph.collectMockSwiftDepsTransitivelyUsing(1)
-=======
       let swiftDeps = graph.collectMockSwiftDepsUsing(1)
->>>>>>> 5adec4ad
       XCTAssertEqual(1, swiftDeps.count)
       XCTAssertTrue(swiftDeps.contains(1))
     }
@@ -677,11 +524,7 @@
     graph.simulateLoad(2, [.topLevel: ["x->"]])
 
     do {
-<<<<<<< HEAD
-      let swiftDeps = graph.collectMockSwiftDepsTransitivelyUsing(0)
-=======
-      let swiftDeps = graph.collectMockSwiftDepsUsing(0)
->>>>>>> 5adec4ad
+      let swiftDeps = graph.collectMockSwiftDepsUsing(0)
       XCTAssertEqual(3, swiftDeps.count)
       XCTAssertTrue(swiftDeps.contains(1))
       XCTAssertTrue(swiftDeps.contains(2))
@@ -691,11 +534,7 @@
     XCTAssertTrue(graph.haveAnyNodesBeenTraversed(inMock: 2))
 
     do {
-<<<<<<< HEAD
-      let swiftDeps = graph.collectMockSwiftDepsTransitivelyUsing(0)
-=======
-      let swiftDeps = graph.collectMockSwiftDepsUsing(0)
->>>>>>> 5adec4ad
+      let swiftDeps = graph.collectMockSwiftDepsUsing(0)
       XCTAssertEqual(0, swiftDeps.count)
     }
     XCTAssertTrue(graph.haveAnyNodesBeenTraversed(inMock: 0))
@@ -713,11 +552,7 @@
     XCTAssertFalse(graph.haveAnyNodesBeenTraversed(inMock: 1))
 
     do {
-<<<<<<< HEAD
-      let swiftDeps = graph.collectMockSwiftDepsTransitivelyUsing(0)
-=======
-      let swiftDeps = graph.collectMockSwiftDepsUsing(0)
->>>>>>> 5adec4ad
+      let swiftDeps = graph.collectMockSwiftDepsUsing(0)
       XCTAssertEqual(2, swiftDeps.count)
       XCTAssertTrue(swiftDeps.contains(1))
     }
@@ -745,11 +580,7 @@
     XCTAssertFalse(graph.haveAnyNodesBeenTraversed(inMock: 1))
 
     do {
-<<<<<<< HEAD
-      let swiftDeps = graph.collectMockSwiftDepsTransitivelyUsing(0)
-=======
-      let swiftDeps = graph.collectMockSwiftDepsUsing(0)
->>>>>>> 5adec4ad
+      let swiftDeps = graph.collectMockSwiftDepsUsing(0)
       XCTAssertEqual(2, swiftDeps.count)
       XCTAssertTrue(swiftDeps.contains(0))
       XCTAssertTrue(swiftDeps.contains(1))
@@ -878,11 +709,7 @@
     graph.simulateLoad(0, [.topLevel: ["a", "b->"]])
     graph.simulateLoad(1, [.topLevel: ["a->", "b"]])
 
-<<<<<<< HEAD
-    let swiftDeps = graph.collectMockSwiftDepsTransitivelyUsing(0)
-=======
     let swiftDeps = graph.collectMockSwiftDepsUsing(0)
->>>>>>> 5adec4ad
     XCTAssertTrue(swiftDeps.contains(1))
   }
 
@@ -894,11 +721,7 @@
     graph.simulateLoad(2, [.nominal: ["B1->"]])
 
     do {
-<<<<<<< HEAD
-      let swiftDeps = graph.collectMockSwiftDepsTransitivelyUsing(1)
-=======
       let swiftDeps = graph.collectMockSwiftDepsUsing(1)
->>>>>>> 5adec4ad
       XCTAssertEqual(3, swiftDeps.count)
       XCTAssertTrue(swiftDeps.contains(0))
       XCTAssertTrue(swiftDeps.contains(1))
@@ -931,12 +754,7 @@
     let graph = ModuleDependencyGraph(mock: de)
     _ = graph.getInvalidatedNodesForSimulatedLoad(
       0,
-<<<<<<< HEAD
-      [MockDependencyKind.nominal: ["A@1"]],
-      includeAddedExternals: false)
-=======
       [MockDependencyKind.nominal: ["A@1"]])
->>>>>>> 5adec4ad
   }
 
   func testUseFingerprints() {
@@ -991,8 +809,6 @@
     }
   }
 
-<<<<<<< HEAD
-=======
   func testUseFingerprintsPingPong2() {
     let graph = ModuleDependencyGraph(mock: de)
     // Because of the cross-type dependency, A->B,
@@ -1023,7 +839,6 @@
     }
   }
 
->>>>>>> 5adec4ad
   func testCrossTypeDependencyBaseline() {
     let graph = ModuleDependencyGraph(mock: de)
     graph.simulateLoad(0, [.nominal: ["A"]])
@@ -1031,11 +846,7 @@
     graph.simulateLoad(2, [.nominal: ["B->"]])
     graph.simulateLoad(3, [.nominal: ["C->"]])
 
-<<<<<<< HEAD
-    let swiftDeps = graph.collectMockSwiftDepsTransitivelyUsing(0)
-=======
     let swiftDeps = graph.collectMockSwiftDepsUsing(0)
->>>>>>> 5adec4ad
     XCTAssertTrue(swiftDeps.contains(0))
     XCTAssertTrue(swiftDeps.contains(1))
     XCTAssertTrue(swiftDeps.contains(2))
@@ -1052,11 +863,7 @@
     graph.simulateLoad(2, [.nominal: ["B->"]])
     graph.simulateLoad(3, [.nominal: ["C->"]])
 
-<<<<<<< HEAD
-    let swiftDeps = graph.collectMockSwiftDepsTransitivelyUsing(0)
-=======
     let swiftDeps = graph.collectMockSwiftDepsUsing(0)
->>>>>>> 5adec4ad
     XCTAssertTrue(swiftDeps.contains(0))
     XCTAssertTrue(swiftDeps.contains(1))
     XCTAssertTrue(swiftDeps.contains(2))
@@ -1134,11 +941,7 @@
     mock diagnosticEngine: DiagnosticsEngine,
     options: IncrementalCompilationState.Options = [ .verifyDependencyGraphAfterEveryImport ]
   ) {
-<<<<<<< HEAD
-    self.init(IncrementalCompilationState.InitialStateComputer.mock())
-=======
     self.init(IncrementalCompilationState.InitialStateComputer.mock(), .buildingWithoutAPrior)
->>>>>>> 5adec4ad
   }
 
 
@@ -1151,10 +954,6 @@
   {
     _ = getInvalidatedNodesForSimulatedLoad(
       swiftDepsIndex, dependencyDescriptions,
-<<<<<<< HEAD
-      includeAddedExternals: false,
-=======
->>>>>>> 5adec4ad
       interfaceHash,
       includePrivateDeps: includePrivateDeps,
       hadCompilationError: hadCompilationError)
@@ -1167,12 +966,8 @@
                       hadCompilationError: Bool = false)
   -> [Int]
   {
-<<<<<<< HEAD
-    let invalidatedNodes = getInvalidatedNodesForSimulatedLoad(
-=======
     phase = .updatingAfterCompilation
     let directlyIinvalidatedNodes = getInvalidatedNodesForSimulatedLoad(
->>>>>>> 5adec4ad
       swiftDepsIndex,
       dependencyDescriptions,
       includeAddedExternals: true,
@@ -1180,11 +975,7 @@
       includePrivateDeps: includePrivateDeps,
       hadCompilationError: hadCompilationError)
 
-<<<<<<< HEAD
-    return collectSwiftDepsUsingTransitivelyInvalidated(nodes: invalidatedNodes)
-=======
     return collectSwiftDepsUsingInvalidated(nodes: directlyIinvalidatedNodes)
->>>>>>> 5adec4ad
       .map { $0.mockID }
   }
 
@@ -1196,11 +987,7 @@
     _ interfaceHashIfPresent: String? = nil,
     includePrivateDeps: Bool = true,
     hadCompilationError: Bool = false
-<<<<<<< HEAD
-  ) -> Set<Node> {
-=======
   ) -> DirectlyInvalidatedNodeSet {
->>>>>>> 5adec4ad
     let dependencySource = DependencySource(mock: swiftDepsIndex)
     // Only needed for serialization testing:
     mockMapEntry(TypedVirtualPath.init(mockInput: swiftDepsIndex),
@@ -1215,15 +1002,7 @@
       interfaceHash: interfaceHash,
       dependencyDescriptions)
 
-<<<<<<< HEAD
-    let results = Integrator.integrate(from: sfdg,
-                                      into: self,
-                                      includeAddedExternals: includeAddedExternals)
-
-    return results.allInvalidatedNodes
-=======
     return Integrator.integrate(from: sfdg, into: self)
->>>>>>> 5adec4ad
   }
 
   func findUntracedSwiftDepsDependent(onExternal s: String) -> [Int] {
@@ -1237,35 +1016,19 @@
     on fingerprintedExternalDependency: FingerprintedExternalDependency
   ) -> [DependencySource] {
     var foundSources = [DependencySource]()
-<<<<<<< HEAD
-    for dependent in self.collectUntracedNodesDirectlyUsing(fingerprintedExternalDependency) {
-=======
     for dependent in collectUntracedNodesUsing(fingerprintedExternalDependency).contents {
->>>>>>> 5adec4ad
       let dependencySource = dependent.dependencySource!
       foundSources.append(dependencySource)
       // findSwiftDepsToRecompileWhenWholeSwiftDepChanges is reflexive
       // Don't return job twice.
       let filesToRebuild =
-<<<<<<< HEAD
-        collectSwiftDepsTransitivelyUsing(dependencySource: dependencySource)
-=======
         collectSwiftDepsUsing(dependencySource: dependencySource)
->>>>>>> 5adec4ad
         .filter({ marked in marked != dependencySource })
       foundSources.append(contentsOf: filesToRebuild)
     }
     return foundSources
   }
 
-<<<<<<< HEAD
-
-  fileprivate func collectMockSwiftDepsTransitivelyUsing(_ i: Int) -> [Int] {
-    collectSwiftDepsTransitivelyUsing(dependencySource: DependencySource(mock: i))
-      .map { $0.mockID }
-  }
-
-=======
   fileprivate func collectMockSwiftDepsUsing(_ i: Int) -> TransitivelyInvalidatedMockInputArray {
     collectSwiftDepsUsing(dependencySource: DependencySource(mock: i))
       .map { $0.mockID }
@@ -1273,7 +1036,6 @@
 
   fileprivate typealias TransitivelyInvalidatedMockInputArray = InvalidatedArray<Transitively, Int>
 
->>>>>>> 5adec4ad
   func containsExternalDependency(_ path: String, fingerprint: String? = nil)
   -> Bool {
     fingerprintedExternalDependencies.contains(
