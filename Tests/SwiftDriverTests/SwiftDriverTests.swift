//===--------------- SwiftDriverTests.swift - Swift Driver Tests -======---===//
//
// This source file is part of the Swift.org open source project
//
// Copyright (c) 2014 - 2019 Apple Inc. and the Swift project authors
// Licensed under Apache License v2.0 with Runtime Library Exception
//
// See https://swift.org/LICENSE.txt for license information
// See https://swift.org/CONTRIBUTORS.txt for the list of Swift project authors
//
//===----------------------------------------------------------------------===//
@testable @_spi(Testing) import SwiftDriver
import SwiftDriverExecution
import SwiftOptions
import TSCBasic
import XCTest
import TestUtilities

private func executableName(_ name: String) -> String {
#if os(Windows)
  if name.count > 4, name.suffix(from: name.index(name.endIndex, offsetBy: -4)) == ".exe" {
    return name
  }
  return "\(name).exe"
#else
  return name
#endif
}

private func rebase(_ arc: String, at base: AbsolutePath = localFileSystem.currentWorkingDirectory!) -> String {
  base.appending(component: arc).nativePathString(escaped: false)
}

private func rebase(_ arcs: String..., at base: AbsolutePath = localFileSystem.currentWorkingDirectory!) -> String {
  base.appending(components: arcs).nativePathString(escaped: false)
}

private var testInputsPath: AbsolutePath {
  get throws {
    var root: AbsolutePath = try AbsolutePath(validating: #file)
    while root.basename != "Tests" {
      root = root.parentDirectory
    }
    return root.parentDirectory.appending(component: "TestInputs")
  }
}

func toPath(_ path: String, isRelative: Bool = true) throws -> VirtualPath {
  if isRelative {
    return VirtualPath.relative(try .init(validating: path))
  }
  return try VirtualPath(path: path).resolvedRelativePath(base: localFileSystem.currentWorkingDirectory!)
}

func toPathOption(_ path: String, isRelative: Bool = true) throws -> Job.ArgTemplate {
  return .path(try toPath(path, isRelative: isRelative))
}

final class SwiftDriverTests: XCTestCase {
  private var ld: AbsolutePath!

  override func setUp() {
    do {
      self.ld = try withTemporaryDirectory(removeTreeOnDeinit: false) {
        let ld = $0.appending(component: executableName("ld64.lld"))
        try localFileSystem.writeFileContents(ld, bytes: "")
        try localFileSystem.chmod(.executable, path: AbsolutePath(validating: ld.nativePathString(escaped: false)))
        return ld
      }
    } catch {
      fatalError("unable to create stub 'ld' tool")
    }
  }

  override func tearDown() {
    try? localFileSystem.removeFileTree(AbsolutePath(validating: self.ld.dirname))
  }

  private var envWithFakeSwiftHelp: ProcessEnvironmentBlock {
    // During build-script builds, build products are not installed into the toolchain
    // until a project's tests pass. However, we're in the middle of those tests,
    // so there is no swift-help in the toolchain yet. Set the environment variable
    // as if we had found it for the purposes of testing build planning.
    var env = ProcessEnv.block
    env["SWIFT_DRIVER_SWIFT_HELP_EXEC"] = "/tmp/.test-swift-help"
    return env
  }

  /// Determine if the test's execution environment has LLDB
  /// Used to skip tests that rely on LLDB in such environments.
  private func testEnvHasLLDB() throws -> Bool {
    let executor = try SwiftDriverExecutor(diagnosticsEngine: DiagnosticsEngine(),
                                           processSet: ProcessSet(),
                                           fileSystem: localFileSystem,
                                           env: ProcessEnv.block)
    let toolchain: Toolchain
    #if os(macOS)
    toolchain = DarwinToolchain(env: ProcessEnv.block, executor: executor)
    #elseif os(Windows)
    toolchain = WindowsToolchain(env: ProcessEnv.block, executor: executor)
    #else
    toolchain = GenericUnixToolchain(env: ProcessEnv.block, executor: executor)
    #endif
    do {
      _ = try toolchain.getToolPath(.lldb)
    } catch ToolchainError.unableToFind {
      return false
    }
    return true
  }

  func testInvocationRunModes() throws {

    let driver1 = try Driver.invocationRunMode(forArgs: ["swift"])
    XCTAssertEqual(driver1.mode, .normal(isRepl: false))
    XCTAssertEqual(driver1.args, ["swift"])

    let driver2 = try Driver.invocationRunMode(forArgs: ["swift", "-buzz"])
    XCTAssertEqual(driver2.mode, .normal(isRepl: false))
    XCTAssertEqual(driver2.args, ["swift", "-buzz"])

    let driver3 = try Driver.invocationRunMode(forArgs: ["swift", "/"])
    XCTAssertEqual(driver3.mode, .normal(isRepl: false))
    XCTAssertEqual(driver3.args, ["swift", "/"])

    let driver4 = try Driver.invocationRunMode(forArgs: ["swift", "./foo"])
    XCTAssertEqual(driver4.mode, .normal(isRepl: false))
    XCTAssertEqual(driver4.args, ["swift", "./foo"])

    let driver5 = try Driver.invocationRunMode(forArgs: ["swift", "repl"])
    XCTAssertEqual(driver5.mode, .normal(isRepl: true))
    XCTAssertEqual(driver5.args, ["swift", "-repl"])

    let driver6 = try Driver.invocationRunMode(forArgs: ["swift", "foo", "bar"])
    XCTAssertEqual(driver6.mode, .subcommand(executableName("swift-foo")))
    XCTAssertEqual(driver6.args, [executableName("swift-foo"), "bar"])

    let driver7 = try Driver.invocationRunMode(forArgs: ["swift", "-frontend", "foo", "bar"])
    XCTAssertEqual(driver7.mode, .subcommand(executableName("swift-frontend")))
    XCTAssertEqual(driver7.args, [executableName("swift-frontend"), "foo", "bar"])

    let driver8 = try Driver.invocationRunMode(forArgs: ["swift", "-modulewrap", "foo", "bar"])
    XCTAssertEqual(driver8.mode, .subcommand(executableName("swift-frontend")))
    XCTAssertEqual(driver8.args, [executableName("swift-frontend"), "-modulewrap", "foo", "bar"])
  }

  func testSubcommandsHandling() throws {

    XCTAssertNoThrow(try Driver(args: ["swift"]))
    XCTAssertNoThrow(try Driver(args: ["swift", "-I=foo"]))
    XCTAssertNoThrow(try Driver(args: ["swift", ".foo"]))
    XCTAssertNoThrow(try Driver(args: ["swift", "/foo"]))

    XCTAssertThrowsError(try Driver(args: ["swift", "foo"]))
  }

  func testDriverKindParsing() throws {
    func assertArgs(
      _ args: String...,
      parseTo driverKind: DriverKind,
      leaving remainingArgs: [String],
      file: StaticString = #file, line: UInt = #line
    ) throws {
      var args = args
      let result = try Driver.determineDriverKind(args: &args)

      XCTAssertEqual(result, driverKind, file: file, line: line)
      XCTAssertEqual(args, remainingArgs, file: file, line: line)
    }
    func assertArgsThrow(
      _ args: String...,
      file: StaticString = #file, line: UInt = #line
    ) throws {
      var args = args
      XCTAssertThrowsError(try Driver.determineDriverKind(args: &args))
    }

    try assertArgs("swift", parseTo: .interactive, leaving: [])
    try assertArgs("/path/to/swift", parseTo: .interactive, leaving: [])
    try assertArgs("swiftc", parseTo: .batch, leaving: [])
    try assertArgs(".build/debug/swiftc", parseTo: .batch, leaving: [])
    try assertArgs("swiftc", "--driver-mode=swift", parseTo: .interactive, leaving: [])
    try assertArgs("swift", "-zelda", parseTo: .interactive, leaving: ["-zelda"])
    try assertArgs("swiftc", "--driver-mode=swift", "swiftc",
                   parseTo: .interactive, leaving: ["swiftc"])
    try assertArgsThrow("driver")
    try assertArgsThrow("swiftc", "--driver-mode=blah")
    try assertArgsThrow("swiftc", "--driver-mode=")
  }

  func testCompilerMode() throws {
    do {
      let driver1 = try Driver(args: ["swift", "main.swift"])
      XCTAssertEqual(driver1.compilerMode, .immediate)

      let driver2 = try Driver(args: ["swift"])
      XCTAssertEqual(driver2.compilerMode, .intro)
    }

    do {
      let driver1 = try Driver(args: ["swiftc", "main.swift", "-whole-module-optimization"])
      XCTAssertEqual(driver1.compilerMode, .singleCompile)

      let driver2 = try Driver(args: ["swiftc", "main.swift", "-whole-module-optimization", "-no-whole-module-optimization"])
      XCTAssertEqual(driver2.compilerMode, .standardCompile)

      let driver3 = try Driver(args: ["swiftc", "main.swift", "-g"])
      XCTAssertEqual(driver3.compilerMode, .standardCompile)
    }
  }

  func testJoinedPathOptions() throws {
    var driver = try Driver(args: ["swiftc", "-c", "-I=/some/dir", "-F=other/relative/dir", "foo.swift"])
    let jobs = try driver.planBuild()
    try XCTAssertJobInvocationMatches(jobs[0], .joinedOptionAndPath("-I=", .absolute(.init(validating: "/some/dir"))))
    try XCTAssertJobInvocationMatches(jobs[0], .joinedOptionAndPath("-F=", toPath("other/relative/dir")))
  }

  func testRelativeOptionOrdering() throws {
    var driver = try Driver(args: ["swiftc", "foo.swift",
                                   "-F", "/path/to/frameworks",
                                   "-I", "/path/to/modules",
                                   "-Fsystem", "/path/to/systemframeworks",
                                   "-Isystem", "/path/to/systemmodules",
                                   "-F", "/path/to/more/frameworks",
                                   "-I", "/path/to/more/modules"])
    let jobs = try driver.planBuild()
    XCTAssertEqual(jobs[0].kind, .compile)
    // The relative ordering of -F and -Fsystem options should be preserved.
    // The relative ordering of -I and -Isystem, and -F and -Fsystem options should be preserved,
    // but all -I options should come before all -F options.
    try XCTAssertJobInvocationMatches(jobs[0],
                                     .flag("-I"),
                                     .path(.absolute(.init(validating: "/path/to/modules"))),
                                     .flag("-Isystem"),
                                     .path(.absolute(.init(validating: "/path/to/systemmodules"))),
                                     .flag("-I"),
                                     .path(.absolute(.init(validating: "/path/to/more/modules"))),
                                     .flag("-F"),
                                     .path(.absolute(.init(validating: "/path/to/frameworks"))),
                                     .flag("-Fsystem"),
                                     .path(.absolute(.init(validating: "/path/to/systemframeworks"))),
                                     .flag("-F"),
                                     .path(.absolute(.init(validating: "/path/to/more/frameworks"))))
  }

  func testBatchModeDiagnostics() throws {
      try assertNoDriverDiagnostics(args: "swiftc", "-enable-batch-mode") { driver in
        switch driver.compilerMode {
        case .batchCompile:
          break
        default:
          XCTFail("Expected batch compile, got \(driver.compilerMode)")
        }
      }

      try assertDriverDiagnostics(args: "swiftc", "-enable-batch-mode", "-whole-module-optimization") { driver, diagnostics in
        XCTAssertEqual(driver.compilerMode, .singleCompile)
        diagnostics.expect(.warning("ignoring '-enable-batch-mode' because '-whole-module-optimization' was also specified"))
      }

      try assertDriverDiagnostics(args: "swiftc", "-enable-batch-mode", "-whole-module-optimization", "-no-whole-module-optimization", "-index-file", "-module-name", "foo") { driver, diagnostics in
        XCTAssertEqual(driver.compilerMode, .singleCompile)
        diagnostics.expect(.warning("ignoring '-enable-batch-mode' because '-index-file' was also specified"))
      }

      try assertNoDriverDiagnostics(args: "swiftc", "-enable-batch-mode", "-whole-module-optimization", "-no-whole-module-optimization") { driver in
        switch driver.compilerMode {
        case .batchCompile:
          break
        default:
          XCTFail("Expected batch compile, got \(driver.compilerMode)")
        }
      }
  }

  func testHelp() throws {
    do {
      var driver = try Driver(args: ["swift", "--help"], env: envWithFakeSwiftHelp)
      let plannedJobs = try driver.planBuild()
      XCTAssertEqual(plannedJobs.count, 1)
      let helpJob = plannedJobs.first!
      XCTAssertEqual(helpJob.kind, .help)
      XCTAssertTrue(helpJob.requiresInPlaceExecution)
      XCTAssertTrue(helpJob.tool.name.hasSuffix("swift-help"))
      let expected: [Job.ArgTemplate] = [.flag("swift")]
      XCTAssertEqual(helpJob.commandLine, expected)
    }

    do {
      var driver = try Driver(args: ["swiftc", "-help-hidden"], env: envWithFakeSwiftHelp)
      let plannedJobs = try driver.planBuild()
      XCTAssertEqual(plannedJobs.count, 1)
      let helpJob = plannedJobs.first!
      XCTAssertEqual(helpJob.kind, .help)
      XCTAssertTrue(helpJob.requiresInPlaceExecution)
      XCTAssertTrue(helpJob.tool.name.hasSuffix("swift-help"))
      let expected: [Job.ArgTemplate] = [.flag("swiftc"), .flag("-show-hidden")]
      XCTAssertEqual(helpJob.commandLine, expected)
    }
  }

  func testRuntimeCompatibilityVersion() throws {
    try assertNoDriverDiagnostics(args: "swiftc", "a.swift", "-runtime-compatibility-version", "none")
  }

  func testInputFiles() throws {
    let driver1 = try Driver(args: ["swiftc", "a.swift", "/tmp/b.swift"])
    XCTAssertEqual(driver1.inputFiles,
                   [ TypedVirtualPath(file: try toPath("a.swift").intern(), type: .swift),
                     TypedVirtualPath(file: VirtualPath.absolute(try AbsolutePath(validating: "/tmp/b.swift")).intern(), type: .swift) ])

    let workingDirectory = localFileSystem.currentWorkingDirectory!.appending(components: "wobble")
    let tempDirectory = localFileSystem.currentWorkingDirectory!.appending(components: "tmp")

    let driver2 = try Driver(args: ["swiftc", "a.swift", "-working-directory", workingDirectory.pathString, rebase("b.swift", at: tempDirectory)])
    XCTAssertEqual(driver2.inputFiles,
                   [ TypedVirtualPath(file: VirtualPath.absolute(try AbsolutePath(validating: rebase("a.swift", at: workingDirectory))).intern(), type: .swift),
                     TypedVirtualPath(file: VirtualPath.absolute(try AbsolutePath(validating: rebase("b.swift", at: tempDirectory))).intern(), type: .swift) ])

    let driver3 = try Driver(args: ["swift", "-"])
    XCTAssertEqual(driver3.inputFiles, [ TypedVirtualPath(file: .standardInput, type: .swift )])

    let driver4 = try Driver(args: ["swift", "-", "-working-directory" , "-wobble"])
    XCTAssertEqual(driver4.inputFiles, [ TypedVirtualPath(file: .standardInput, type: .swift )])
  }

  func testDashE() throws {
    let fs = localFileSystem

    var driver1 = try Driver(args: ["swift", "-e", "print(1)", "-e", "print(2)", "foo/bar.swift", "baz/quux.swift"], fileSystem: fs)
    XCTAssertEqual(driver1.inputFiles.count, 1)
    XCTAssertEqual(driver1.inputFiles[0].file.basename, "main.swift")
    let tempFileContentsForDriver1 = try fs.readFileContents(XCTUnwrap(driver1.inputFiles[0].file.absolutePath))
    XCTAssertTrue(tempFileContentsForDriver1.description.hasSuffix("\nprint(1)\nprint(2)\n"))

    let plannedJobs = try driver1.planBuild().removingAutolinkExtractJobs()
    XCTAssertEqual(plannedJobs.count, 1)
    XCTAssertEqual(plannedJobs[0].kind, .interpret)
    XCTAssertEqual(plannedJobs[0].commandLine.drop(while: { $0 != .flag("--") }),
                   [.flag("--"), .flag("foo/bar.swift"), .flag("baz/quux.swift")])

    XCTAssertThrowsError(try Driver(args: ["swiftc", "baz/main.swift", "-e", "print(1)"], fileSystem: fs))
  }

  func testDashEJoined() throws {
    let fs = localFileSystem
    XCTAssertThrowsError(try Driver(args: ["swift", "-eprint(1)", "foo/bar.swift", "baz/quux.swift"], fileSystem: fs)) { error in
      XCTAssertEqual(error as? OptionParseError, .unknownOption(index: 0, argument: "-eprint(1)"))
    }
  }

  func testRecordedInputModificationDates() throws {
    guard let cwd = localFileSystem.currentWorkingDirectory else {
      fatalError()
    }

    try withTemporaryDirectory(dir: cwd, removeTreeOnDeinit: true) { path in
      let main = path.appending(component: "main.swift")
      let util = path.appending(component: "util.swift")
      let utilRelative = util.relative(to: cwd)
      try localFileSystem.writeFileContents(main, bytes: "print(hi)")
      try localFileSystem.writeFileContents(util, bytes: "let hi = \"hi\"")

      let mainMDate = try localFileSystem.lastModificationTime(for: .absolute(main))
      let utilMDate = try localFileSystem.lastModificationTime(for: .absolute(util))
      let driver = try Driver(args: [
        "swiftc", main.pathString, utilRelative.pathString,
      ])
      XCTAssertEqual(driver.recordedInputMetadata.mapValues{$0.mTime}, [
        .init(file: VirtualPath.absolute(main).intern(), type: .swift) : mainMDate,
        .init(file: VirtualPath.relative(utilRelative).intern(), type: .swift) : utilMDate,
      ])
    }
  }

  func testPrimaryOutputKinds() throws {
    let driver1 = try Driver(args: ["swiftc", "foo.swift", "-emit-module"])
    XCTAssertEqual(driver1.compilerOutputType, .swiftModule)
    XCTAssertEqual(driver1.linkerOutputType, nil)

    let driver2 = try Driver(args: ["swiftc", "foo.swift", "-emit-library"])
    XCTAssertEqual(driver2.compilerOutputType, .object)
    XCTAssertEqual(driver2.linkerOutputType, .dynamicLibrary)

    let driver3 = try Driver(args: ["swiftc", "-static", "foo.swift", "-emit-library"])
    XCTAssertEqual(driver3.compilerOutputType, .object)
    XCTAssertEqual(driver3.linkerOutputType, .staticLibrary)

    let driver4 = try Driver(args: ["swiftc", "-lto=llvm-thin", "foo.swift", "-emit-library"])
    XCTAssertEqual(driver4.compilerOutputType, .llvmBitcode)
    let driver5 = try Driver(args: ["swiftc", "-lto=llvm-full", "foo.swift", "-emit-library"])
    XCTAssertEqual(driver5.compilerOutputType, .llvmBitcode)
  }

  func testLtoOutputModeClash() throws {
    let driver1 = try Driver(args: ["swiftc", "foo.swift", "-lto=llvm-full", "-static",
                                    "-emit-library", "-target", "x86_64-apple-macosx10.9"])
    XCTAssertEqual(driver1.compilerOutputType, .llvmBitcode)

    let driver2 = try Driver(args: ["swiftc", "foo.swift", "-lto=llvm-full",
                                    "-emit-library", "-target", "x86_64-apple-macosx10.9"])
    XCTAssertEqual(driver2.compilerOutputType, .llvmBitcode)

    let driver3 = try Driver(args: ["swiftc", "foo.swift", "-lto=llvm-full",
                                    "c", "-target", "x86_64-apple-macosx10.9"])
    XCTAssertEqual(driver3.compilerOutputType, .llvmBitcode)

    let driver4 = try Driver(args: ["swiftc", "foo.swift", "-c","-lto=llvm-full",
                                    "-target", "x86_64-apple-macosx10.9"])
    XCTAssertEqual(driver4.compilerOutputType, .llvmBitcode)

    let driver5 = try Driver(args: ["swiftc", "foo.swift", "-c","-lto=llvm-full",
                                    "-emit-bc", "-target", "x86_64-apple-macosx10.9"])
    XCTAssertEqual(driver5.compilerOutputType, .llvmBitcode)

    let driver6 = try Driver(args: ["swiftc", "foo.swift", "-emit-bc", "-c","-lto=llvm-full",
                                    "-target", "x86_64-apple-macosx10.9"])
    XCTAssertEqual(driver6.compilerOutputType, .llvmBitcode)
  }

  func testLtoOutputPath() throws {
    do {
      var driver = try Driver(args: ["swiftc", "foo.swift", "-lto=llvm-full", "-c", "-target", "x86_64-apple-macosx10.9"])
      XCTAssertEqual(driver.compilerOutputType, .llvmBitcode)
      XCTAssertEqual(driver.linkerOutputType, nil)
      let jobs = try driver.planBuild()
      XCTAssertEqual(jobs.count, 1)
      XCTAssertEqual(jobs[0].outputs.count, 1)
      XCTAssertEqual(jobs[0].outputs[0].file.basename, "foo.bc")
    }

    do {
      var driver = try Driver(args: ["swiftc", "foo.swift", "-lto=llvm-full", "-c", "-target", "x86_64-apple-macosx10.9", "-o", "foo.o"])
      XCTAssertEqual(driver.compilerOutputType, .llvmBitcode)
      XCTAssertEqual(driver.linkerOutputType, nil)
      let jobs = try driver.planBuild()
      XCTAssertEqual(jobs.count, 1)
      XCTAssertEqual(jobs[0].outputs.count, 1)
      XCTAssertEqual(jobs[0].outputs[0].file.basename, "foo.o")
    }
  }

  func testPrimaryOutputKindsDiagnostics() throws {
      try assertDriverDiagnostics(args: "swift", "-i") {
        $1.expect(.error("the flag '-i' is no longer required and has been removed; use 'swift input-filename'"))
      }
  }

  func testFilePrefixMapInvalidDiagnostic() throws {
    try assertDriverDiagnostics(args: "swiftc", "-c", "foo.swift", "-o", "foo.o", "-file-prefix-map", "invalid") {
      $1.expect(.error("values for '-file-prefix-map' must be in the format 'original=remapped', but 'invalid' was provided"))
    }
  }

  func testFilePrefixMapMultiplePassToFrontend() throws {
    try assertNoDriverDiagnostics(args: "swiftc", "foo.swift", "-file-prefix-map", "foo=bar", "-file-prefix-map", "dog=doggo") { driver in
        let jobs = try driver.planBuild()
        let commandLine = jobs[0].commandLine
        let index = commandLine.firstIndex(of: .flag("-file-prefix-map"))
        let lastIndex = commandLine.lastIndex(of: .flag("-file-prefix-map"))
        XCTAssertNotNil(index)
        XCTAssertNotNil(lastIndex)
        XCTAssertNotEqual(index, lastIndex)
        XCTAssertEqual(commandLine[index!.advanced(by: 1)], .flag("foo=bar"))
        XCTAssertEqual(commandLine[lastIndex!.advanced(by: 1)], .flag("dog=doggo"))
    }
  }

  func testIndexIncludeLocals() throws {
    // Make sure `-index-include-locals` is only passed to the frontend when
    // requested, not by default.
    try assertNoDriverDiagnostics(args: "swiftc", "foo.swift", "-index-store-path", "/tmp/idx") { driver in
        let jobs = try driver.planBuild()
        let commandLine = jobs[0].commandLine
        XCTAssertCommandLineContains(commandLine, .flag("-index-store-path"))
        XCTAssertFalse(commandLine.contains(.flag("-index-include-locals")))
    }
    try assertNoDriverDiagnostics(args: "swiftc", "foo.swift", "-index-store-path", "/tmp/idx", "-index-include-locals") { driver in
        let jobs = try driver.planBuild()
        let commandLine = jobs[0].commandLine
        XCTAssertCommandLineContains(commandLine, .flag("-index-store-path"))
        XCTAssertCommandLineContains(commandLine, .flag("-index-include-locals"))
    }
  }

  func testMultiThreadingOutputs() throws {
    try assertDriverDiagnostics(args: "swiftc", "-c", "foo.swift", "bar.swift", "-o", "bar.ll", "-o", "foo.ll", "-num-threads", "2", "-whole-module-optimization") {
      $1.expect(.error("cannot specify -o when generating multiple output files"))
    }

    try assertDriverDiagnostics(args: "swiftc", "-c", "foo.swift", "bar.swift", "-o", "bar.ll", "-o", "foo.ll", "-num-threads", "0") {
      $1.expect(.error("cannot specify -o when generating multiple output files"))
    }
  }

  func testBaseOutputPaths() throws {
    // Test the combination of -c and -o includes the base output path.
    do {
      var driver = try Driver(args: ["swiftc", "-c", "foo.swift", "-o", "/some/output/path/bar.o"])
      let plannedJobs = try driver.planBuild().removingAutolinkExtractJobs()
      XCTAssertEqual(plannedJobs.count, 1)
      XCTAssertEqual(plannedJobs[0].kind, .compile)
      try XCTAssertJobInvocationMatches(plannedJobs[0], .path(VirtualPath(path: "/some/output/path/bar.o")))
    }

    do {
      var driver = try Driver(args: ["swiftc", "-emit-sil", "foo.swift", "-o", "/some/output/path/bar.sil"])
      let plannedJobs = try driver.planBuild()
      XCTAssertEqual(plannedJobs.count, 1)
      XCTAssertEqual(plannedJobs[0].kind, .compile)
      try XCTAssertJobInvocationMatches(plannedJobs[0], .path(VirtualPath(path: "/some/output/path/bar.sil")))
    }

    do {
      // If no output is specified, verify we print to stdout for textual formats.
      var driver = try Driver(args: ["swiftc", "-emit-assembly", "foo.swift"])
      let plannedJobs = try driver.planBuild()
      XCTAssertEqual(plannedJobs.count, 1)
      XCTAssertEqual(plannedJobs[0].kind, .compile)
      XCTAssertJobInvocationMatches(plannedJobs[0], .path(.standardOutput))
    }
  }

    func testMultithreading() throws {
      XCTAssertNil(try Driver(args: ["swiftc"]).numParallelJobs)

      XCTAssertEqual(try Driver(args: ["swiftc", "-j", "4"]).numParallelJobs, 4)

      var env = ProcessEnv.block
      env["SWIFTC_MAXIMUM_DETERMINISM"] = "1"
      XCTAssertEqual(try Driver(args: ["swiftc", "-j", "4"], env: env).numParallelJobs, 1)
    }

    func testMultithreadingDiagnostics() throws {
      try assertDriverDiagnostics(args: "swiftc", "-j", "0") {
        $1.expect(.error("invalid value '0' in '-j'"))
      }

      var env = ProcessEnv.block
      env["SWIFTC_MAXIMUM_DETERMINISM"] = "1"
      try assertDriverDiagnostics(args: "swiftc", "-j", "8", env: env) {
        $1.expect(.remark("SWIFTC_MAXIMUM_DETERMINISM overriding -j"))
      }
    }

  func testDebugSettings() throws {
    try assertNoDriverDiagnostics(args: "swiftc", "foo.swift", "-emit-module") { driver in
      XCTAssertNil(driver.debugInfo.level)
      XCTAssertEqual(driver.debugInfo.format, .dwarf)
    }

    try assertNoDriverDiagnostics(args: "swiftc", "foo.swift", "-emit-module", "-g") { driver in
      XCTAssertEqual(driver.debugInfo.level, .astTypes)
      XCTAssertEqual(driver.debugInfo.format, .dwarf)
    }

    try assertNoDriverDiagnostics(args: "swiftc", "-g", "foo.swift", "-gline-tables-only") { driver in
      XCTAssertEqual(driver.debugInfo.level, .lineTables)
      XCTAssertEqual(driver.debugInfo.format, .dwarf)
    }

    try assertNoDriverDiagnostics(args: "swiftc", "foo.swift", "-debug-prefix-map", "foo=bar=baz", "-debug-prefix-map", "qux=") { driver in
        let jobs = try driver.planBuild()
        XCTAssertJobInvocationMatches(jobs[0], .flag("-debug-prefix-map"), .flag("foo=bar=baz"), .flag("-debug-prefix-map"), .flag("qux="))
    }

    do {
      var env = ProcessEnv.block
      env["SWIFT_DRIVER_TESTS_ENABLE_EXEC_PATH_FALLBACK"] = "1"
      env["RC_DEBUG_PREFIX_MAP"] = "old=new"
      var driver = try Driver(args: ["swiftc", "-c", "-target", "arm64-apple-macos12", "foo.swift"], env: env)
      let jobs = try driver.planBuild()
      XCTAssertJobInvocationMatches(jobs[0], .flag("-debug-prefix-map"), .flag("old=new"))
    }

    try assertDriverDiagnostics(args: "swiftc", "foo.swift", "-debug-prefix-map", "foo", "-debug-prefix-map", "bar") {
        $1.expect(.error("values for '-debug-prefix-map' must be in the format 'original=remapped', but 'foo' was provided"))
        $1.expect(.error("values for '-debug-prefix-map' must be in the format 'original=remapped', but 'bar' was provided"))
    }

    try assertNoDriverDiagnostics(args: "swiftc", "foo.swift", "-emit-module", "-g", "-debug-info-format=codeview") { driver in
      XCTAssertEqual(driver.debugInfo.level, .astTypes)
      XCTAssertEqual(driver.debugInfo.format, .codeView)

      let jobs = try driver.planBuild()
      XCTAssertJobInvocationMatches(jobs[0], .flag("-debug-info-format=codeview"))
    }

    try assertNoDriverDiagnostics(args: "swiftc", "foo.swift", "-emit-module", "-g", "-debug-info-format=dwarf") { driver in
      XCTAssertEqual(driver.debugInfo.format, .dwarf)

      let jobs = try driver.planBuild()
      XCTAssertJobInvocationMatches(jobs[0], .flag("-debug-info-format=dwarf"))
    }

    try assertDriverDiagnostics(args: "swiftc", "foo.swift", "-emit-module", "-debug-info-format=dwarf") {
      $1.expect(.error("option '-debug-info-format=' is missing a required argument (-g)"))
    }

    try assertDriverDiagnostics(args: "swiftc", "foo.swift", "-emit-module", "-g", "-debug-info-format=notdwarf") {
      $1.expect(.error("invalid value 'notdwarf' in '-debug-info-format='"))
    }

    try assertDriverDiagnostics(args: "swiftc", "foo.swift", "-emit-module", "-gdwarf-types", "-debug-info-format=codeview") {
      $1.expect(.error("argument '-debug-info-format=codeview' is not allowed with '-gdwarf-types'"))
    }

    try assertDriverDiagnostics(args: "swiftc", "foo.swift", "-emit-module", "-dwarf-version=0") {
      $1.expect(.error("invalid value '0' in '-dwarf-version="))
    }

    try assertDriverDiagnostics(args: "swiftc", "foo.swift", "-emit-module", "-dwarf-version=6") {
      $1.expect(.error("invalid value '6' in '-dwarf-version="))
    }

    try assertNoDriverDiagnostics(args: "swiftc", "foo.swift", "-g", "-c", "-file-compilation-dir", ".") { driver in
      let jobs = try driver.planBuild()
      let path = try VirtualPath.intern(path: ".")
      XCTAssertJobInvocationMatches(jobs[0], .flag("-file-compilation-dir"), .path(VirtualPath.lookup(path)))
    }

    let workingDirectory = try AbsolutePath(validating: "/tmp")
    try assertNoDriverDiagnostics(args: "swiftc", "foo.swift", "-g", "-c", "-working-directory", workingDirectory.nativePathString(escaped: false)) { driver in
      let jobs = try driver.planBuild()
      let path = try VirtualPath.intern(path: workingDirectory.nativePathString(escaped: false))
      XCTAssertJobInvocationMatches(jobs[0], .flag("-file-compilation-dir"), .path(VirtualPath.lookup(path)))
    }

    try assertNoDriverDiagnostics(args: "swiftc", "foo.swift", "-g", "-c") { driver in
      let jobs = try driver.planBuild()
      XCTAssertJobInvocationMatches(jobs[0], .flag("-file-compilation-dir"))
    }

    try assertNoDriverDiagnostics(args: "swiftc", "foo.swift", "-c", "-file-compilation-dir", ".") { driver in
      let jobs = try driver.planBuild()
      XCTAssertFalse(jobs[0].commandLine.contains(.flag("-file-compilation-dir")))
    }
  }

  func testDwarfVersionSetting() throws {
    var environment = ProcessEnv.block
    environment["SDKROOT"] = nil

    let driver = try Driver(args: ["swiftc", "foo.swift"])
    guard driver.isFrontendArgSupported(.dwarfVersion) else {
      throw XCTSkip("Skipping: compiler does not support '-dwarf-version'")
    }

    try assertNoDriverDiagnostics(args: "swiftc", "foo.swift", "-emit-module", "-g", "-debug-info-format=dwarf", "-dwarf-version=4", env: environment) { driver in
      let jobs = try driver.planBuild()
      XCTAssertJobInvocationMatches(jobs[0], .flag("-dwarf-version=4"))
    }

    try assertNoDriverDiagnostics(args: "swiftc", "foo.swift", "-g", "-c", "-target", "x86_64-apple-macosx10.10", env: environment) { driver in
      let jobs = try driver.planBuild()
      XCTAssertJobInvocationMatches(jobs[0], .flag("-dwarf-version=2"))
    }
    try assertNoDriverDiagnostics(args: "swiftc", "foo.swift", "-g", "-c", "-target", "x86_64-apple-macosx10.11", env: environment) { driver in
      let jobs = try driver.planBuild()
      XCTAssertJobInvocationMatches(jobs[0], .flag("-dwarf-version=4"))
    }
    try assertNoDriverDiagnostics(args: "swiftc", "foo.swift", "-g", "-c", "-target", "x86_64-apple-macos14.0", env: environment) { driver in
      let jobs = try driver.planBuild()
      XCTAssertJobInvocationMatches(jobs[0], .flag("-dwarf-version=4"))
    }
    try assertNoDriverDiagnostics(args: "swiftc", "foo.swift", "-g", "-c", "-target", "arm64-apple-ios8.0", env: environment) { driver in
      let jobs = try driver.planBuild()
      XCTAssertJobInvocationMatches(jobs[0], .flag("-dwarf-version=2"))
    }
    try assertNoDriverDiagnostics(args: "swiftc", "foo.swift", "-g", "-c", "-target", "arm64-apple-ios9.0", env: environment) { driver in
      let jobs = try driver.planBuild()
      XCTAssertJobInvocationMatches(jobs[0], .flag("-dwarf-version=4"))
    }
    try assertNoDriverDiagnostics(args: "swiftc", "foo.swift", "-g", "-c", "-target", "x86_64-apple-ios17-macabi", env: environment) { driver in
      let jobs = try driver.planBuild()
      XCTAssertJobInvocationMatches(jobs[0], .flag("-dwarf-version=4"))
    }
    try assertNoDriverDiagnostics(args: "swiftc", "foo.swift", "-g", "-c", "-target", "arm64-apple-tvos17.0", env: environment) { driver in
      let jobs = try driver.planBuild()
      XCTAssertJobInvocationMatches(jobs[0], .flag("-dwarf-version=4"))
    }
    try assertNoDriverDiagnostics(args: "swiftc", "foo.swift", "-g", "-c", "-target", "arm64_32-apple-watchos10.0", env: environment) { driver in
      let jobs = try driver.planBuild()
      XCTAssertJobInvocationMatches(jobs[0], .flag("-dwarf-version=4"))
    }

    try assertNoDriverDiagnostics(args: "swiftc", "foo.swift", "-g", "-c", "-target", "x86_64-apple-macosx15", env: environment) { driver in
      let jobs = try driver.planBuild()
      XCTAssertJobInvocationMatches(jobs[0], .flag("-dwarf-version=5"))
    }
    try assertNoDriverDiagnostics(args: "swiftc", "foo.swift", "-g", "-c", "-target", "arm64-apple-ios18.0", env: environment) { driver in
      let jobs = try driver.planBuild()
      XCTAssertJobInvocationMatches(jobs[0], .flag("-dwarf-version=5"))
    }
    try assertNoDriverDiagnostics(args: "swiftc", "foo.swift", "-g", "-c", "-target", "arm64_32-apple-watchos11", env: environment) { driver in
      let jobs = try driver.planBuild()
      XCTAssertJobInvocationMatches(jobs[0], .flag("-dwarf-version=5"))
    }
    try assertNoDriverDiagnostics(args: "swiftc", "foo.swift", "-g", "-c", "-target", "arm64-apple-tvos18", env: environment) { driver in
      let jobs = try driver.planBuild()
      XCTAssertJobInvocationMatches(jobs[0], .flag("-dwarf-version=5"))
    }
    try assertNoDriverDiagnostics(args: "swiftc", "foo.swift", "-g", "-c", "-target", "arm64-apple-xros1.0-simulator", env: environment) { driver in
      let jobs = try driver.planBuild()
      XCTAssertJobInvocationMatches(jobs[0], .flag("-dwarf-version=4"))
    }
    try assertNoDriverDiagnostics(args: "swiftc", "foo.swift", "-g", "-c", "-target", "arm64-apple-xros2.0", env: environment) { driver in
      let jobs = try driver.planBuild()
      XCTAssertJobInvocationMatches(jobs[0], .flag("-dwarf-version=5"))
    }

    try assertNoDriverDiagnostics(args: "swiftc", "foo.swift", "-c", "-file-compilation-dir", ".", env: environment) { driver in
      let jobs = try driver.planBuild()
      XCTAssertFalse(jobs[0].commandLine.contains(.flag("-file-compilation-dir")))
    }
  }

  func testCoverageSettings() throws {
    try assertNoDriverDiagnostics(args: "swiftc", "foo.swift", "-coverage-prefix-map", "foo=bar=baz", "-coverage-prefix-map", "qux=") { driver in
      let jobs = try driver.planBuild()
      XCTAssertJobInvocationMatches(jobs[0], .flag("-coverage-prefix-map"), .flag("foo=bar=baz"), .flag("-coverage-prefix-map"), .flag("qux="))
    }

    try assertDriverDiagnostics(args: "swiftc", "foo.swift", "-coverage-prefix-map", "foo", "-coverage-prefix-map", "bar") {
      $1.expect(.error("values for '-coverage-prefix-map' must be in the format 'original=remapped', but 'foo' was provided"))
      $1.expect(.error("values for '-coverage-prefix-map' must be in the format 'original=remapped', but 'bar' was provided"))
    }
  }

  func testHermeticSealAtLink() throws {
    try assertNoDriverDiagnostics(args: "swiftc", "foo.swift", "-experimental-hermetic-seal-at-link", "-lto=llvm-full") { driver in
      let jobs = try driver.planBuild()
      let commandLine = jobs[0].commandLine
      XCTAssertCommandLineContains(commandLine, .flag("-enable-llvm-vfe"))
      XCTAssertCommandLineContains(commandLine, .flag("-enable-llvm-wme"))
      XCTAssertCommandLineContains(commandLine, .flag("-conditional-runtime-records"))
      XCTAssertCommandLineContains(commandLine, .flag("-internalize-at-link"))
      XCTAssertCommandLineContains(commandLine, .flag("-lto=llvm-full"))
    }

    try assertDriverDiagnostics(args: "swiftc", "foo.swift", "-experimental-hermetic-seal-at-link") {
      $1.expect(.error("-experimental-hermetic-seal-at-link requires -lto=llvm-full or -lto=llvm-thin"))
    }

    try assertDriverDiagnostics(args: "swiftc", "foo.swift", "-experimental-hermetic-seal-at-link", "-lto=llvm-full", "-enable-library-evolution") {
      $1.expect(.error("Cannot use -experimental-hermetic-seal-at-link with -enable-library-evolution"))
    }
  }

  func testABIDescriptorOnlyWhenEnableEvolution() throws {
    let flagName = "-empty-abi-descriptor"
    try assertNoDriverDiagnostics(args: "swiftc", "foo.swift") { driver in
      let jobs = try driver.planBuild()
      XCTAssertJobInvocationMatches(jobs[0], .flag(flagName))
    }
    try assertNoDriverDiagnostics(args: "swiftc", "foo.swift", "-enable-library-evolution") { driver in
      let jobs = try driver.planBuild()
      let command = jobs[0].commandLine
      XCTAssertFalse(command.contains(.flag(flagName)))
    }
  }

  func testModuleSettings() throws {
    try assertNoDriverDiagnostics(args: "swiftc", "foo.swift") { driver in
      XCTAssertNil(driver.moduleOutputInfo.output)
      XCTAssertEqual(driver.moduleOutputInfo.name, "foo")
    }

    try assertNoDriverDiagnostics(args: "swiftc", "foo.swift", "-g") { driver in
      let pathHandle = driver.moduleOutputInfo.output?.outputPath
      XCTAssertTrue(matchTemporary(VirtualPath.lookup(pathHandle!), "foo.swiftmodule"))
      XCTAssertEqual(driver.moduleOutputInfo.name, "foo")
    }

    try assertNoDriverDiagnostics(args: "swiftc", "foo.swift", "-module-name", "wibble", "bar.swift", "-g") { driver in
      let pathHandle = driver.moduleOutputInfo.output?.outputPath
      XCTAssertTrue(matchTemporary(VirtualPath.lookup(pathHandle!), "wibble.swiftmodule"))
      XCTAssertEqual(driver.moduleOutputInfo.name, "wibble")
    }

    try assertNoDriverDiagnostics(args: "swiftc", "-emit-module", "foo.swift", "-module-name", "wibble", "bar.swift") { driver in
      XCTAssertEqual(driver.moduleOutputInfo.output, .topLevel(try toPath("wibble.swiftmodule").intern()))
      XCTAssertEqual(driver.moduleOutputInfo.name, "wibble")
    }

    try assertNoDriverDiagnostics(args: "swiftc", "foo.swift", "bar.swift") { driver in
      XCTAssertNil(driver.moduleOutputInfo.output)
      XCTAssertEqual(driver.moduleOutputInfo.name, "main")
    }

    try assertNoDriverDiagnostics(args: "swiftc", "foo.swift", "bar.swift", "-emit-library", "-o", "libWibble.so") { driver in
      XCTAssertEqual(driver.moduleOutputInfo.name, "Wibble")
    }

    try assertDriverDiagnostics(args: "swiftc", "foo.swift", "bar.swift", "-emit-library", "-o", "libWibble.so", "-module-name", "Swift") {
        $1.expect(.error("module name \"Swift\" is reserved for the standard library"))
    }

    try assertNoDriverDiagnostics(args: "swiftc", "foo.swift", "bar.swift", "-emit-module", "-emit-library", "-o", "some/dir/libFoo.so", "-module-name", "MyModule") { driver in
      XCTAssertEqual(driver.moduleOutputInfo.output, .topLevel(try toPath("some/dir/MyModule.swiftmodule").intern()))
    }

    try assertNoDriverDiagnostics(args: "swiftc", "foo.swift", "bar.swift", "-emit-module", "-emit-library", "-o", "/", "-module-name", "MyModule") { driver in
      XCTAssertEqual(driver.moduleOutputInfo.output, .topLevel(try VirtualPath.intern(path: "/MyModule.swiftmodule")))
    }

    try assertNoDriverDiagnostics(args: "swiftc", "foo.swift", "bar.swift", "-emit-module", "-emit-library", "-o", "../../some/other/dir/libFoo.so", "-module-name", "MyModule") { driver in
      XCTAssertEqual(driver.moduleOutputInfo.output, .topLevel(try toPath("../../some/other/dir/MyModule.swiftmodule").intern()))
    }
  }

  func testModuleNameFallbacks() throws {
    try assertNoDriverDiagnostics(args: "swiftc", "file.foo.swift")
    try assertNoDriverDiagnostics(args: "swiftc", ".foo.swift")
    try assertNoDriverDiagnostics(args: "swiftc", "foo-bar.swift")
  }

  func testPackageNameFlag() throws {
    // -package-name com.perf.my-pkg (valid string)
    try assertNoDriverDiagnostics(args: "swiftc", "file.swift", "bar.swift", "-module-name", "MyModule", "-package-name", "com.perf.my-pkg", "-emit-module", "-emit-module-path", "../../path/to/MyModule.swiftmodule") { driver in
      XCTAssertEqual(driver.packageName, "com.perf.my-pkg")
      XCTAssertEqual(driver.moduleOutputInfo.output, .topLevel(try toPath("../../path/to/MyModule.swiftmodule").intern()))
    }

    // -package-name is not passed and file doesn't contain `package` decls; should pass
    try assertNoDriverDiagnostics(args: "swiftc", "file.swift") { driver in
      XCTAssertNil(driver.packageName)
      XCTAssertEqual(driver.moduleOutputInfo.name, "file")
    }

    // -package-name 123a!@#$ (valid string)
    try assertNoDriverDiagnostics(args: "swiftc", "file.swift", "-module-name", "Foo", "-package-name", "123a!@#$") { driver in
      XCTAssertEqual(driver.packageName, "123a!@#$")
    }

    // -package-name input is an empty string
    try assertDriverDiagnostics(args: "swiftc", "file.swift", "-package-name", "") {
      $1.expect(.error("package-name is empty"))
    }
  }

  func testModuleABIName() throws {
    var driver = try Driver(
      args: ["swiftc", "foo.swift", "-module-name", "Mod", "-module-abi-name", "ABIMod"]
    )
    let jobs = try driver.planBuild()
    let compileJob = try jobs.findJob(.compile)
    XCTAssert(compileJob.commandLine.contains(.flag("-module-abi-name")))
    XCTAssert(compileJob.commandLine.contains(.flag("ABIMod")))
  }

  func testPublicModuleName() throws {
    var driver = try Driver(
      args: ["swiftc", "foo.swift", "-public-module-name", "PublicFacing"]
    )
    let jobs = try driver.planBuild()
    let compileJob = try jobs.findJob(.compile)

    if driver.isFrontendArgSupported(.publicModuleName) {
      XCTAssert(compileJob.commandLine.contains(.flag("-public-module-name")))
      XCTAssert(compileJob.commandLine.contains(.flag("PublicFacing")))
    } else {
      XCTAssertFalse(compileJob.commandLine.contains(.flag("-public-module-name")))
      XCTAssertFalse(compileJob.commandLine.contains(.flag("PublicFacing")))
    }
  }

  func testStandardCompileJobs() throws {
    var driver1 = try Driver(args: ["swiftc", "foo.swift", "bar.swift", "-module-name", "Test"])
    let plannedJobs = try driver1.planBuild().removingAutolinkExtractJobs()
    XCTAssertEqual(plannedJobs.count, 3)
    XCTAssertEqual(plannedJobs[0].outputs.count, 1)
    XCTAssert(!plannedJobs[0].commandLine.contains(.flag("-resource-dir")))
    XCTAssertTrue(matchTemporary(plannedJobs[0].outputs.first!.file, "foo.o"))
    XCTAssertEqual(plannedJobs[1].outputs.count, 1)
    XCTAssert(!plannedJobs[1].commandLine.contains(.flag("-resource-dir")))
    XCTAssertTrue(matchTemporary(plannedJobs[1].outputs.first!.file, "bar.o"))
    XCTAssertTrue(plannedJobs[2].tool.name.contains(executableName("clang")))
    XCTAssertEqual(plannedJobs[2].outputs.count, 1)
    XCTAssertEqual(plannedJobs[2].outputs.first!.file, try toPath(executableName("Test")))

    // Forwarding of arguments.
    let workingDirectory = localFileSystem.currentWorkingDirectory!.appending(components: "tmp")

    var driver2 = try Driver(args: ["swiftc", "-color-diagnostics", "foo.swift", "bar.swift", "-working-directory", workingDirectory.pathString, "-api-diff-data-file", "diff.txt", "-Xfrontend", "-HI", "-no-color-diagnostics", "-g"])
    let plannedJobs2 = try driver2.planBuild()
    let compileJob = try plannedJobs2.findJob(.compile)
    XCTAssert(compileJob.commandLine.contains(Job.ArgTemplate.path(.absolute(try AbsolutePath(validating: rebase("diff.txt", at: workingDirectory))))))
    XCTAssert(compileJob.commandLine.contains(.flag("-HI")))
    XCTAssert(!compileJob.commandLine.contains(.flag("-Xfrontend")))
    XCTAssert(compileJob.commandLine.contains(.flag("-no-color-diagnostics")))
    XCTAssert(!compileJob.commandLine.contains(.flag("-color-diagnostics")))
    XCTAssert(compileJob.commandLine.contains(.flag("-target")))
    XCTAssert(compileJob.commandLine.contains(.flag(driver2.targetTriple.triple)))
    XCTAssert(compileJob.commandLine.contains(.flag("-enable-anonymous-context-mangled-names")))

    var driver3 = try Driver(args: ["swiftc", "foo.swift", "bar.swift", "-emit-library", "-module-name", "Test"])
    let plannedJobs3 = try driver3.planBuild()
    XCTAssertJobInvocationMatches(plannedJobs3[0], .flag("-module-name"), .flag("Test"))
    XCTAssertJobInvocationMatches(plannedJobs3[0], .flag("-parse-as-library"))
  }

  func testModuleNaming() throws {
    XCTAssertEqual(try Driver(args: ["swiftc", "foo.swift"]).moduleOutputInfo.name, "foo")
    XCTAssertEqual(try Driver(args: ["swiftc", "foo.swift", "-o", "a.out"]).moduleOutputInfo.name, "a")

    // This is silly, but necessary for compatibility with the integrated driver.
    XCTAssertEqual(try Driver(args: ["swiftc", "foo.swift", "-o", "a.out.optimized"]).moduleOutputInfo.name, "main")

    XCTAssertEqual(try Driver(args: ["swiftc", "foo.swift", "-o", "a.out.optimized", "-module-name", "bar"]).moduleOutputInfo.name, "bar")
    XCTAssertEqual(try Driver(args: ["swiftc", "foo.swift", "-o", "+++.out"]).moduleOutputInfo.name, "main")
    XCTAssertEqual(try Driver(args: ["swift"]).moduleOutputInfo.name, "REPL")
    XCTAssertEqual(try Driver(args: ["swiftc", "foo.swift", "-emit-library", "-o", "libBaz.dylib"]).moduleOutputInfo.name, "Baz")

    try assertDriverDiagnostics(
      args: ["swiftc", "foo.swift", "-module-name", "", "file.foo.swift"]
    ) {
      $1.expect(.error("module name \"\" is not a valid identifier"))
    }

    try assertDriverDiagnostics(
      args: ["swiftc", "foo.swift", "-module-name", "123", "file.foo.swift"]
    ) {
      $1.expect(.error("module name \"123\" is not a valid identifier"))
    }
  }

  func testEmitModuleSeparatelyDiagnosticPath() throws {
    try withTemporaryFile { fileMapFile in
      let outputMapContents: ByteString = """
      {
        "": {
          "diagnostics": "/tmp/foo/.build/x86_64-apple-macosx/debug/foo.build/master.dia",
          "emit-module-diagnostics": "/tmp/foo/.build/x86_64-apple-macosx/debug/foo.build/master.emit-module.dia"
        },
        "foo.swift": {
          "diagnostics": "/tmp/foo/.build/x86_64-apple-macosx/debug/foo.build/foo.dia"
        }
      }
      """
      try localFileSystem.writeFileContents(fileMapFile.path, bytes: outputMapContents)

      // Plain (batch/single-file) compile
      do {
        var driver = try Driver(args: ["swiftc", "foo.swift", "-emit-module", "-output-file-map", fileMapFile.path.pathString,
                                       "-emit-library", "-module-name", "Test", "-serialize-diagnostics"])
        let plannedJobs = try driver.planBuild().removingAutolinkExtractJobs()
        XCTAssertEqual(plannedJobs.count, 3)
        XCTAssertEqual(plannedJobs[0].kind, .emitModule)
        XCTAssertEqual(plannedJobs[1].kind, .compile)
        XCTAssertEqual(plannedJobs[2].kind, .link)
        try XCTAssertJobInvocationMatches(plannedJobs[0], .flag("-serialize-diagnostics-path"), .path(.absolute(.init(validating: "/tmp/foo/.build/x86_64-apple-macosx/debug/foo.build/master.emit-module.dia"))))
        try XCTAssertJobInvocationMatches(plannedJobs[1], .flag("-serialize-diagnostics-path"), .path(.absolute(.init(validating: "/tmp/foo/.build/x86_64-apple-macosx/debug/foo.build/foo.dia"))))
      }

      // WMO
      do {
        var driver = try Driver(args: ["swiftc", "foo.swift", "-whole-module-optimization", "-emit-module",
                                       "-output-file-map", fileMapFile.path.pathString, "-disable-cmo",
                                       "-emit-library", "-module-name", "Test", "-serialize-diagnostics"])
        let plannedJobs = try driver.planBuild().removingAutolinkExtractJobs()
        XCTAssertEqual(plannedJobs.count, 3)
        XCTAssertEqual(plannedJobs[0].kind, .compile)
        XCTAssertEqual(plannedJobs[1].kind, .emitModule)
        XCTAssertEqual(plannedJobs[2].kind, .link)
        try XCTAssertJobInvocationMatches(plannedJobs[0], .flag("-serialize-diagnostics-path"), .path(.absolute(.init(validating: "/tmp/foo/.build/x86_64-apple-macosx/debug/foo.build/master.dia"))))
        try XCTAssertJobInvocationMatches(plannedJobs[1], .flag("-serialize-diagnostics-path"), .path(.absolute(.init(validating: "/tmp/foo/.build/x86_64-apple-macosx/debug/foo.build/master.emit-module.dia"))))
      }
    }
  }

  func testEmitModuleSeparatelyDependenciesPath() throws {
    try withTemporaryFile { fileMapFile in
      let outputMapContents: ByteString = """
      {
        "": {
          "dependencies": "/tmp/foo/.build/x86_64-apple-macosx/debug/foo.build/master.d",
          "emit-module-dependencies": "/tmp/foo/.build/x86_64-apple-macosx/debug/foo.build/master.emit-module.d"
        },
        "foo.swift": {
          "dependencies": "/tmp/foo/.build/x86_64-apple-macosx/debug/foo.build/foo.d"
        }
      }
      """
      try localFileSystem.writeFileContents(fileMapFile.path, bytes: outputMapContents)

      // Plain (batch/single-file) compile
      do {
        var driver = try Driver(args: ["swiftc", "foo.swift", "-emit-module", "-output-file-map", fileMapFile.path.pathString,
                                       "-emit-library", "-module-name", "Test", "-emit-dependencies"])
        let plannedJobs = try driver.planBuild().removingAutolinkExtractJobs()
        XCTAssertEqual(plannedJobs.count, 3)
        XCTAssertEqual(plannedJobs[0].kind, .emitModule)
        XCTAssertEqual(plannedJobs[1].kind, .compile)
        XCTAssertEqual(plannedJobs[2].kind, .link)
        try XCTAssertJobInvocationMatches(plannedJobs[0], .flag("-emit-dependencies-path"), .path(.absolute(.init(validating: "/tmp/foo/.build/x86_64-apple-macosx/debug/foo.build/master.emit-module.d"))))
        try XCTAssertJobInvocationMatches(plannedJobs[1], .flag("-emit-dependencies-path"), .path(.absolute(.init(validating: "/tmp/foo/.build/x86_64-apple-macosx/debug/foo.build/foo.d"))))
      }

      // WMO
      do {
        var driver = try Driver(args: ["swiftc", "foo.swift", "-whole-module-optimization", "-emit-module",
                                       "-output-file-map", fileMapFile.path.pathString, "-disable-cmo",
                                       "-emit-library", "-module-name", "Test", "-emit-dependencies"])
        let plannedJobs = try driver.planBuild().removingAutolinkExtractJobs()
        XCTAssertEqual(plannedJobs.count, 3)
        XCTAssertEqual(plannedJobs[0].kind, .compile)
        XCTAssertEqual(plannedJobs[1].kind, .emitModule)
        XCTAssertEqual(plannedJobs[2].kind, .link)
        try XCTAssertJobInvocationMatches(plannedJobs[0], .flag("-emit-dependencies-path"), .path(.absolute(.init(validating: "/tmp/foo/.build/x86_64-apple-macosx/debug/foo.build/master.d"))))
        try XCTAssertJobInvocationMatches(plannedJobs[1], .flag("-emit-dependencies-path"), .path(.absolute(.init(validating: "/tmp/foo/.build/x86_64-apple-macosx/debug/foo.build/master.emit-module.d"))))
      }
    }
  }

  func testOutputFileMapLoading() throws {
    let objroot: AbsolutePath =
        try AbsolutePath(validating: "/tmp/foo/.build/x86_64-apple-macosx/debug/foo.build")

    let contents = ByteString("""
    {
      "": {
        "swift-dependencies": "\(objroot.appending(components: "master.swiftdeps").nativePathString(escaped: true))"
      },
      "/tmp/foo/Sources/foo/foo.swift": {
        "dependencies": "\(objroot.appending(components: "foo.d").nativePathString(escaped: true))",
        "object": "\(objroot.appending(components: "foo.swift.o").nativePathString(escaped: true))",
        "swiftmodule": "\(objroot.appending(components: "foo~partial.swiftmodule").nativePathString(escaped: true))",
        "swift-dependencies": "\(objroot.appending(components: "foo.swiftdeps").nativePathString(escaped: true))"
      }
    }
    """.utf8)

    try withTemporaryFile { file in
      try assertNoDiagnostics { diags in
        try localFileSystem.writeFileContents(file.path, bytes: contents)
        let outputFileMap = try OutputFileMap.load(fileSystem: localFileSystem, file: .absolute(file.path), diagnosticEngine: diags)

        let object = try outputFileMap.getOutput(inputFile: VirtualPath.intern(path: "/tmp/foo/Sources/foo/foo.swift"), outputType: .object)
        XCTAssertEqual(VirtualPath.lookup(object).name, objroot.appending(components: "foo.swift.o").pathString)

        let masterDeps = try outputFileMap.getOutput(inputFile: VirtualPath.intern(path: ""), outputType: .swiftDeps)
        XCTAssertEqual(VirtualPath.lookup(masterDeps).name, objroot.appending(components: "master.swiftdeps").pathString)
      }
    }
  }

  func testFindingObjectPathFromllvmBCPath() throws {
    let objroot: AbsolutePath =
        try AbsolutePath(validating: "/tmp/foo/.build/x86_64-apple-macosx/debug/foo.build")

    let contents = ByteString(
      """
      {
        "": {
          "swift-dependencies": "\(objroot.appending(components: "master.swiftdeps").nativePathString(escaped: true))"
        },
        "/tmp/foo/Sources/foo/foo.swift": {
          "dependencies": "\(objroot.appending(components: "foo.d").nativePathString(escaped: true))",
          "object": "\(objroot.appending(components: "foo.swift.o").nativePathString(escaped: true))",
          "swiftmodule": "\(objroot.appending(components: "foo~partial.swiftmodule").nativePathString(escaped: true))",
          "swift-dependencies": "\(objroot.appending(components: "foo.swiftdeps").nativePathString(escaped: true))",
          "llvm-bc": "\(objroot.appending(components: "foo.swift.bc").nativePathString(escaped: true))"
        }
      }
      """.utf8
    )
    try withTemporaryFile { file in
      try assertNoDiagnostics { diags in
        try localFileSystem.writeFileContents(file.path, bytes: contents)
        let outputFileMap = try OutputFileMap.load(fileSystem: localFileSystem, file: .absolute(file.path), diagnosticEngine: diags)

        let obj = try outputFileMap.getOutput(inputFile: VirtualPath.intern(path: "/tmp/foo/.build/x86_64-apple-macosx/debug/foo.build/foo.swift.bc"), outputType: .object)
        XCTAssertEqual(VirtualPath.lookup(obj).name, objroot.appending(components: "foo.swift.o").pathString)
      }
    }
  }

  func testOutputFileMapLoadingDocAndSourceinfo() throws {
    let objroot: AbsolutePath =
        try AbsolutePath(validating: "/tmp/foo/.build/x86_64-apple-macosx/debug/foo.build")

    let contents = ByteString(
      """
      {
        "": {
          "swift-dependencies": "\(objroot.appending(components: "master.swiftdeps").nativePathString(escaped: true))"
        },
        "/tmp/foo/Sources/foo/foo.swift": {
          "dependencies": "\(objroot.appending(components: "foo.d").nativePathString(escaped: true))",
          "object": "\(objroot.appending(components: "foo.swift.o").nativePathString(escaped: true))",
          "swiftmodule": "\(objroot.appending(components: "foo~partial.swiftmodule").nativePathString(escaped: true))",
          "swift-dependencies": "\(objroot.appending(components: "foo.swiftdeps").nativePathString(escaped: true))"
        }
      }
      """.utf8
    )

    try withTemporaryFile { file in
      try assertNoDiagnostics { diags in
        try localFileSystem.writeFileContents(file.path, bytes: contents)
        let outputFileMap = try OutputFileMap.load(fileSystem: localFileSystem, file: .absolute(file.path), diagnosticEngine: diags)

        let doc = try outputFileMap.getOutput(inputFile: VirtualPath.intern(path: "/tmp/foo/Sources/foo/foo.swift"), outputType: .swiftDocumentation)
        XCTAssertEqual(VirtualPath.lookup(doc).name, objroot.appending(components: "foo~partial.swiftdoc").pathString)

        let source = try outputFileMap.getOutput(inputFile: VirtualPath.intern(path: "/tmp/foo/Sources/foo/foo.swift"), outputType: .swiftSourceInfoFile)
        XCTAssertEqual(VirtualPath.lookup(source).name, objroot.appending(components: "foo~partial.swiftsourceinfo").pathString)
      }
    }
  }

  func testIndexUnitOutputPath() throws {
    let contents = ByteString(
      """
      {
        "/tmp/main.swift": {
          "object": "/tmp/build1/main.o",
          "index-unit-output-path": "/tmp/build2/main.o",
        },
        "/tmp/second.swift": {
          "object": "/tmp/build1/second.o",
          "index-unit-output-path": "/tmp/build2/second.o",
        }
      }
      """.utf8
    )

    func getFileListElements(for filelistOpt: String, job: Job) -> [VirtualPath] {
      let optIndex = job.commandLine.firstIndex(of: .flag(filelistOpt))!
      let value = job.commandLine[job.commandLine.index(after: optIndex)]
      guard case let .path(.fileList(_, valueFileList)) = value else {
        XCTFail("Argument wasn't a filelist")
        return []
      }
      guard case let .list(inputs) = valueFileList else {
        XCTFail("FileList wasn't List")
        return []
      }
      return inputs
    }

    try withTemporaryFile { file in
      try assertNoDiagnostics { diags in
        try localFileSystem.writeFileContents(file.path, bytes: contents)

        // 1. Incremental mode (single primary file)
        // a) without filelists
        var driver = try Driver(args: [
          "swiftc", "-c",
          "-output-file-map", file.path.pathString,
          "-module-name", "test", "/tmp/second.swift", "/tmp/main.swift"
        ])
        var jobs = try driver.planBuild()

        try XCTAssertJobInvocationMatches(jobs[0], .flag("-o"), .path(.absolute(.init(validating: "/tmp/build1/second.o"))))
        try XCTAssertJobInvocationMatches(jobs[0], .flag("-index-unit-output-path"), .path(.absolute(.init(validating: "/tmp/build2/second.o"))))

        try XCTAssertJobInvocationMatches(jobs[1], .flag("-o"), .path(.absolute(.init(validating: "/tmp/build1/main.o"))))
        try XCTAssertJobInvocationMatches(jobs[1], .flag("-index-unit-output-path"), .path(.absolute(.init(validating: "/tmp/build2/main.o"))))

        // b) with filelists
        driver = try Driver(args: [
          "swiftc", "-c", "-driver-filelist-threshold=0",
          "-output-file-map", file.path.pathString,
          "-module-name", "test", "/tmp/second.swift", "/tmp/main.swift"
        ])
        jobs = try driver.planBuild()
        XCTAssertEqual(getFileListElements(for: "-output-filelist", job: jobs[0]),
                       [.absolute(try .init(validating: "/tmp/build1/second.o"))])
        XCTAssertEqual(getFileListElements(for: "-index-unit-output-path-filelist", job: jobs[0]),
                       [.absolute(try .init(validating: "/tmp/build2/second.o"))])
        XCTAssertEqual(getFileListElements(for: "-output-filelist", job: jobs[1]),
                       [.absolute(try .init(validating: "/tmp/build1/main.o"))])
        XCTAssertEqual(getFileListElements(for: "-index-unit-output-path-filelist", job: jobs[1]),
                       [.absolute(try .init(validating: "/tmp/build2/main.o"))])

        // 2. Batch mode (two primary files)
        // a) without filelists
        driver = try Driver(args: [
          "swiftc", "-c", "-enable-batch-mode", "-driver-batch-count", "1",
          "-output-file-map", file.path.pathString,
          "-module-name", "test", "/tmp/second.swift", "/tmp/main.swift"
        ])
        jobs = try driver.planBuild()

        try XCTAssertJobInvocationMatches(jobs[0], .flag("-o"), .path(.absolute(.init(validating: "/tmp/build1/second.o"))))
        try XCTAssertJobInvocationMatches(jobs[0], .flag("-index-unit-output-path"), .path(.absolute(.init(validating: "/tmp/build2/second.o"))))

        try XCTAssertJobInvocationMatches(jobs[0], .flag("-o"), .path(.absolute(.init(validating: "/tmp/build1/main.o"))))
        try XCTAssertJobInvocationMatches(jobs[0], .flag("-index-unit-output-path"), .path(.absolute(.init(validating: "/tmp/build2/main.o"))))

        // b) with filelists
        driver = try Driver(args: [
          "swiftc", "-c", "-driver-filelist-threshold=0",
          "-enable-batch-mode", "-driver-batch-count", "1",
          "-output-file-map", file.path.pathString,
          "-module-name", "test", "/tmp/second.swift", "/tmp/main.swift"
        ])
        jobs = try driver.planBuild()
        XCTAssertEqual(getFileListElements(for: "-output-filelist", job: jobs[0]),
                       [.absolute(try .init(validating: "/tmp/build1/second.o")), .absolute(try .init(validating: "/tmp/build1/main.o"))])
        XCTAssertEqual(getFileListElements(for: "-index-unit-output-path-filelist", job: jobs[0]),
                       [.absolute(try .init(validating: "/tmp/build2/second.o")), .absolute(try .init(validating: "/tmp/build2/main.o"))])

        // 3. Multi-threaded WMO
        // a) without filelists
        driver = try Driver(args: [
          "swiftc", "-c", "-whole-module-optimization", "-num-threads", "2",
          "-output-file-map", file.path.pathString,
          "-module-name", "test", "/tmp/second.swift", "/tmp/main.swift"
        ])
        jobs = try driver.planBuild()

        try XCTAssertJobInvocationMatches(jobs[0], .flag("-o"), .path(.absolute(.init(validating: "/tmp/build1/second.o"))))
        try XCTAssertJobInvocationMatches(jobs[0], .flag("-index-unit-output-path"), .path(.absolute(.init(validating: "/tmp/build2/second.o"))))

        try XCTAssertJobInvocationMatches(jobs[0], .flag("-o"), .path(.absolute(.init(validating: "/tmp/build1/main.o"))))
        try XCTAssertJobInvocationMatches(jobs[0], .flag("-index-unit-output-path"), .path(.absolute(.init(validating: "/tmp/build2/main.o"))))

        // b) with filelists
        driver = try Driver(args: [
          "swiftc", "-c", "-driver-filelist-threshold=0",
          "-whole-module-optimization", "-num-threads", "2",
          "-output-file-map", file.path.pathString,
          "-module-name", "test", "/tmp/second.swift", "/tmp/main.swift"
        ])
        jobs = try driver.planBuild()
        XCTAssertEqual(getFileListElements(for: "-output-filelist", job: jobs[0]),
                       [.absolute(try .init(validating: "/tmp/build1/second.o")), .absolute(try .init(validating: "/tmp/build1/main.o"))])
        XCTAssertEqual(getFileListElements(for: "-index-unit-output-path-filelist", job: jobs[0]),
                       [.absolute(try .init(validating: "/tmp/build2/second.o")), .absolute(try .init(validating: "/tmp/build2/main.o"))])

        // 4. Index-file (single primary)
        driver = try Driver(args: [
          "swiftc", "-c", "-enable-batch-mode", "-driver-batch-count", "1",
          "-module-name", "test", "/tmp/second.swift", "/tmp/main.swift",
          "-index-file", "-index-file-path", "/tmp/second.swift",
          "-disable-batch-mode", "-o", "/tmp/build1/second.o",
          "-index-unit-output-path", "/tmp/build2/second.o"
        ])
        jobs = try driver.planBuild()

        try XCTAssertJobInvocationMatches(jobs[0], .flag("-o"), .path(.absolute(.init(validating: "/tmp/build1/second.o"))))
        try XCTAssertJobInvocationMatches(jobs[0], .flag("-index-unit-output-path"), .path(.absolute(.init(validating: "/tmp/build2/second.o"))))
      }
    }
  }

  func testEmitModuleEmittingDependencies() throws {
    var driver1 = try Driver(args: ["swiftc", "foo.swift", "bar.swift", "-module-name", "Foo", "-emit-dependencies", "-emit-module", "-serialize-diagnostics", "-driver-filelist-threshold=9999", "-experimental-emit-module-separately"])
    let plannedJobs = try driver1.planBuild().removingAutolinkExtractJobs()
    XCTAssertEqual(plannedJobs.count, 3)
    XCTAssertEqual(plannedJobs[0].kind, .emitModule)
    // TODO: This check is disabled as per rdar://85253406
    // XCTAssertJobInvocationMatches(plannedJobs[0], .flag("-emit-dependencies-path"))
    XCTAssertJobInvocationMatches(plannedJobs[0], .flag("-serialize-diagnostics-path"))
  }

  func testEmitConstValues() throws {
    do { // Just single files
      var driver = try Driver(args: ["swiftc", "foo.swift", "bar.swift", "baz.swift",
                                     "-module-name", "Foo", "-emit-const-values"])
      let plannedJobs = try driver.planBuild().removingAutolinkExtractJobs()
      XCTAssertEqual(plannedJobs.count, 4)

      XCTAssertEqual(plannedJobs[0].kind, .compile)
      XCTAssertJobInvocationMatches(plannedJobs[0], .flag("-emit-const-values-path"))
      XCTAssertTrue(plannedJobs[0].outputs.contains(where: { $0.type == .swiftConstValues }))

      XCTAssertEqual(plannedJobs[1].kind, .compile)
      XCTAssertJobInvocationMatches(plannedJobs[1], .flag("-emit-const-values-path"))
      XCTAssertTrue(plannedJobs[1].outputs.contains(where: { $0.type == .swiftConstValues }))

      XCTAssertEqual(plannedJobs[2].kind, .compile)
      XCTAssertJobInvocationMatches(plannedJobs[2], .flag("-emit-const-values-path"))
      XCTAssertTrue(plannedJobs[2].outputs.contains(where: { $0.type == .swiftConstValues }))

      XCTAssertEqual(plannedJobs[3].kind, .link)
    }

    do { // Just single files with emit-module
      var driver = try Driver(args: ["swiftc", "foo.swift", "bar.swift", "baz.swift", "-emit-module",
                                     "-module-name", "Foo", "-emit-const-values"])
      let plannedJobs = try driver.planBuild().removingAutolinkExtractJobs()
      XCTAssertEqual(plannedJobs.count, 4)

      XCTAssertEqual(plannedJobs[0].kind, .emitModule)
      // Ensure the emit-module job does *not* contain this flag
      XCTAssertFalse(plannedJobs[0].commandLine.contains("-emit-const-values-path"))

      XCTAssertEqual(plannedJobs[1].kind, .compile)
      XCTAssertJobInvocationMatches(plannedJobs[1], .flag("-emit-const-values-path"))
      XCTAssertTrue(plannedJobs[1].outputs.contains(where: { $0.type == .swiftConstValues }))

      XCTAssertEqual(plannedJobs[2].kind, .compile)
      XCTAssertJobInvocationMatches(plannedJobs[2], .flag("-emit-const-values-path"))
      XCTAssertTrue(plannedJobs[2].outputs.contains(where: { $0.type == .swiftConstValues }))

      XCTAssertEqual(plannedJobs[3].kind, .compile)
      XCTAssertJobInvocationMatches(plannedJobs[3], .flag("-emit-const-values-path"))
      XCTAssertTrue(plannedJobs[3].outputs.contains(where: { $0.type == .swiftConstValues }))
    }

    do { // Batch
      var driver = try Driver(args: ["swiftc", "foo.swift", "bar.swift", "baz.swift",
                                     "-enable-batch-mode","-driver-batch-size-limit", "2",
                                     "-module-name", "Foo", "-emit-const-values"])
      let plannedJobs = try driver.planBuild().removingAutolinkExtractJobs()
      XCTAssertEqual(plannedJobs.count, 3)

      XCTAssertEqual(plannedJobs[0].kind, .compile)
      XCTAssertTrue(plannedJobs[0].primaryInputs.map{ $0.file.description }.elementsEqual(["foo.swift", "bar.swift"]))
      XCTAssertJobInvocationMatches(plannedJobs[0], .flag("-emit-const-values-path"))
      XCTAssertEqual(plannedJobs[0].outputs.filter({ $0.type == .swiftConstValues }).count, 2)

      XCTAssertEqual(plannedJobs[1].kind, .compile)
      XCTAssertTrue(plannedJobs[1].primaryInputs.map{ $0.file.description }.elementsEqual(["baz.swift"]))
      XCTAssertJobInvocationMatches(plannedJobs[1], .flag("-emit-const-values-path"))
      XCTAssertEqual(plannedJobs[1].outputs.filter({ $0.type == .swiftConstValues }).count, 1)

      XCTAssertEqual(plannedJobs[2].kind, .link)
    }

    try withTemporaryFile { fileMapFile in // Batch with output-file-map
      let outputMapContents: ByteString = """
        {
          "foo.swift": {
            "object": "/tmp/foo.build/foo.swift.o",
            "const-values": "/tmp/foo.build/foo.swiftconstvalues"
          },
          "bar.swift": {
            "object": "/tmp/foo.build/bar.swift.o",
            "const-values": "/tmp/foo.build/bar.swiftconstvalues"
          },
          "baz.swift": {
            "object": "/tmp/foo.build/baz.swift.o",
            "const-values": "/tmp/foo.build/baz.swiftconstvalues"
          }
        }
        """
      try localFileSystem.writeFileContents(fileMapFile.path, bytes: outputMapContents)
      var driver = try Driver(args: ["swiftc", "foo.swift", "bar.swift", "baz.swift",
                                     "-enable-batch-mode","-driver-batch-size-limit", "2",
                                     "-module-name", "Foo", "-emit-const-values",
                                     "-output-file-map", fileMapFile.path.description])
      let plannedJobs = try driver.planBuild().removingAutolinkExtractJobs()
      XCTAssertEqual(plannedJobs.count, 3)

      XCTAssertEqual(plannedJobs[0].kind, .compile)
      XCTAssertTrue(plannedJobs[0].primaryInputs.map{ $0.file.description }.elementsEqual(["foo.swift", "bar.swift"]))
      try XCTAssertJobInvocationMatches(plannedJobs[0], .flag("-emit-const-values-path"), .path(.absolute(.init(validating: "/tmp/foo.build/foo.swiftconstvalues"))))
      try XCTAssertJobInvocationMatches(plannedJobs[0], .flag("-emit-const-values-path"), .path(.absolute(.init(validating: "/tmp/foo.build/bar.swiftconstvalues"))))
      XCTAssertEqual(plannedJobs[0].outputs.filter({ $0.type == .swiftConstValues }).count, 2)

      XCTAssertEqual(plannedJobs[1].kind, .compile)
      XCTAssertTrue(plannedJobs[1].primaryInputs.map{ $0.file.description }.elementsEqual(["baz.swift"]))
      try XCTAssertJobInvocationMatches(plannedJobs[1], .flag("-emit-const-values-path"), .path(.absolute(.init(validating: "/tmp/foo.build/baz.swiftconstvalues"))))
      XCTAssertEqual(plannedJobs[1].outputs.filter({ $0.type == .swiftConstValues }).count, 1)

      XCTAssertEqual(plannedJobs[2].kind, .link)
    }

    do { // WMO
      var driver = try Driver(args: ["swiftc", "foo.swift", "bar.swift", "baz.swift",
                                     "-whole-module-optimization",
                                     "-module-name", "Foo", "-emit-const-values"])
      let plannedJobs = try driver.planBuild().removingAutolinkExtractJobs()
      XCTAssertEqual(plannedJobs.count, 2)
      XCTAssertEqual(plannedJobs[0].kind, .compile)
      XCTAssertEqual(plannedJobs[0].outputs.filter({ $0.type == .swiftConstValues }).count, 1)
      XCTAssertEqual(plannedJobs[1].kind, .link)
    }

    try withTemporaryFile { fileMapFile in // WMO with output-file-map
      let outputMapContents: ByteString = """
        {
          "": {
            "const-values": "/tmp/foo.build/foo.master.swiftconstvalues"
          },
          "foo.swift": {
            "object": "/tmp/foo.build/foo.swift.o",
            "const-values": "/tmp/foo.build/foo.swiftconstvalues"
          },
          "bar.swift": {
            "object": "/tmp/foo.build/bar.swift.o",
            "const-values": "/tmp/foo.build/bar.swiftconstvalues"
          },
          "baz.swift": {
            "object": "/tmp/foo.build/baz.swift.o",
            "const-values": "/tmp/foo.build/baz.swiftconstvalues"
          }
        }
        """
      try localFileSystem.writeFileContents(fileMapFile.path, bytes: outputMapContents)
      var driver = try Driver(args: ["swiftc", "foo.swift", "bar.swift", "baz.swift",
                                     "-whole-module-optimization",
                                     "-module-name", "Foo", "-emit-const-values",
                                     "-output-file-map", fileMapFile.path.description])
      let plannedJobs = try driver.planBuild().removingAutolinkExtractJobs()
      XCTAssertEqual(plannedJobs.count, 2)
      XCTAssertEqual(plannedJobs[0].kind, .compile)
      XCTAssertEqual(plannedJobs[0].outputs.first(where: { $0.type == .swiftConstValues })?.file,
                     .absolute(try .init(validating: "/tmp/foo.build/foo.master.swiftconstvalues")))
      XCTAssertEqual(plannedJobs[1].kind, .link)
    }
  }

  func testEmitModuleSepratelyEmittingDiagnosticsWithOutputFileMap() throws {
    try withTemporaryDirectory { path in
      let outputFileMap = path.appending(component: "outputFileMap.json")
      try localFileSystem.writeFileContents(outputFileMap, bytes: """
        {
          "": {
            "emit-module-diagnostics": "/build/Foo-test.dia"
          }
        }
        """
      )
      var driver = try Driver(args: ["swiftc", "foo.swift", "bar.swift", "-module-name", "Foo", "-emit-module",
                                      "-serialize-diagnostics", "-experimental-emit-module-separately",
                                      "-output-file-map", outputFileMap.description])
      let plannedJobs = try driver.planBuild().removingAutolinkExtractJobs()

      XCTAssertEqual(plannedJobs.count, 3)
      XCTAssertEqual(plannedJobs[0].kind, .emitModule)
      try XCTAssertJobInvocationMatches(plannedJobs[0], .flag("-serialize-diagnostics-path"), .path(.absolute(.init(validating: "/build/Foo-test.dia"))))
    }
  }

  func testEmitPCHWithOutputFileMap() throws {
    try withTemporaryDirectory { path in
      let outputFileMap = path.appending(component: "outputFileMap.json")
      try localFileSystem.writeFileContents(outputFileMap, bytes: """
        {
          "": {
            "pch": "/build/Foo-bridging-header.pch"
          }
        }
        """
      )
      var driver = try Driver(args: ["swiftc", "foo.swift", "bar.swift", "-module-name", "Foo", "-emit-module",
                                      "-serialize-diagnostics", "-experimental-emit-module-separately",
                                      "-import-objc-header", "bridging.h", "-enable-bridging-pch",
                                      "-output-file-map", outputFileMap.description])
      let plannedJobs = try driver.planBuild().removingAutolinkExtractJobs()
      XCTAssertTrue(driver.diagnosticEngine.diagnostics.isEmpty)

      // Test the output path is correct for GeneratePCH job.
      XCTAssertEqual(plannedJobs.count, 4)
      XCTAssertEqual(plannedJobs[0].kind, .generatePCH)
      try XCTAssertJobInvocationMatches(plannedJobs[0], .flag("-o"), .path(.absolute(.init(validating: "/build/Foo-bridging-header.pch"))))

      // Plan a build with no bridging header and make sure no diagnostics is emitted (pch in output file map is still accepted)
      driver = try Driver(args: ["swiftc", "foo.swift", "bar.swift", "-module-name", "Foo", "-emit-module",
                                  "-serialize-diagnostics", "-experimental-emit-module-separately",
                                  "-output-file-map", outputFileMap.description])
      let _ = try driver.planBuild()
      XCTAssertTrue(driver.diagnosticEngine.diagnostics.isEmpty)
    }
  }

  func testReferenceDependencies() throws {
    var driver = try Driver(args: ["swiftc", "foo.swift", "-incremental"])
    let plannedJobs = try driver.planBuild()

    XCTAssertEqual(plannedJobs[0].kind, .compile)
    XCTAssertJobInvocationMatches(plannedJobs[0], .flag("-emit-reference-dependencies-path"))
  }

  func testDuplicateName() throws {
    assertDiagnostics { diagnosticsEngine, verify in
      _ = try? Driver(args: ["swiftc", "-c", "/foo.swift", "/foo.swift"], diagnosticsEngine: diagnosticsEngine)
      verify.expect(.error("filename \"foo.swift\" used twice: '/foo.swift' and '/foo.swift'"))
      verify.expect(.note("filenames are used to distinguish private declarations with the same name"))
    }

    assertDiagnostics { diagnosticsEngine, verify in
      _ = try? Driver(args: ["swiftc", "-c", "/foo.swift", "/foo/foo.swift"], diagnosticsEngine: diagnosticsEngine)
      verify.expect(.error("filename \"foo.swift\" used twice: '/foo.swift' and '/foo/foo.swift'"))
      verify.expect(.note("filenames are used to distinguish private declarations with the same name"))
    }
  }

  func testOutputFileMapStoring() throws {
    // Create sample OutputFileMap:

    // Rather than writing VirtualPath(path:...) over and over again, make strings, then fix it
    let stringyEntries: [String: [FileType: String]] = [
      "": [.swiftDeps: "/tmp/foo/.build/x86_64-apple-macosx/debug/foo.build/master.swiftdeps"],
      "foo.swift" : [
        .dependencies: "/tmp/foo/.build/x86_64-apple-macosx/debug/foo.build/foo.d",
        .object: "/tmp/foo/.build/x86_64-apple-macosx/debug/foo.build/foo.swift.o",
        .swiftModule: "/tmp/foo/.build/x86_64-apple-macosx/debug/foo.build/foo~partial.swiftmodule",
        .swiftDeps: "/tmp/foo/.build/x86_64-apple-macosx/debug/foo.build/foo.swiftdeps"
        ]
    ]
    let pathyEntries = try Dictionary(uniqueKeysWithValues:
      stringyEntries.map { try
        (
          VirtualPath.intern(path: $0.key),
          Dictionary(uniqueKeysWithValues: $0.value.map { try ($0.key, VirtualPath.intern(path: $0.value))})
        )})
    let sampleOutputFileMap = OutputFileMap(entries: pathyEntries)

    try withTemporaryFile { file in
      try sampleOutputFileMap.store(fileSystem: localFileSystem, file: file.path)
      let contentsForDebugging = try localFileSystem.readFileContents(file.path).cString
      _ = contentsForDebugging
      let recoveredOutputFileMap = try OutputFileMap.load(fileSystem: localFileSystem, file: .absolute(file.path), diagnosticEngine: DiagnosticsEngine())
      XCTAssertEqual(sampleOutputFileMap, recoveredOutputFileMap)
    }
  }

  func testOutputFileMapResolving() throws {
    // Create sample OutputFileMap:

    let stringyEntries: [String: [FileType: String]] = [
      "": [.swiftDeps: "foo.build/master.swiftdeps"],
      "foo.swift" : [
        .dependencies: "foo.build/foo.d",
        .object: "foo.build/foo.swift.o",
        .swiftModule: "foo.build/foo~partial.swiftmodule",
        .swiftDeps: "foo.build/foo.swiftdeps"
      ]
    ]

    let root = localFileSystem.currentWorkingDirectory!.appending(components: "foo_root")

    let resolvedStringyEntries: [String: [FileType: String]] = [
      "": [.swiftDeps: root.appending(components: "foo.build", "master.swiftdeps").pathString],
      root.appending(component: "foo.swift").pathString : [
        .dependencies: root.appending(components: "foo.build", "foo.d").pathString,
        .object: root.appending(components: "foo.build", "foo.swift.o").pathString,
        .swiftModule: root.appending(components: "foo.build", "foo~partial.swiftmodule").pathString,
        .swiftDeps: root.appending(components: "foo.build", "foo.swiftdeps").pathString
      ]
    ]

    func outputFileMapFromStringyEntries(
      _ entries: [String: [FileType: String]]
    ) throws -> OutputFileMap {
      .init(entries: Dictionary(uniqueKeysWithValues: try entries.map { try (
        VirtualPath.intern(path: $0.key),
        $0.value.mapValues(VirtualPath.intern(path:))
      )}))
    }

    let sampleOutputFileMap =
      try outputFileMapFromStringyEntries(stringyEntries)
    let resolvedOutputFileMap = sampleOutputFileMap
      .resolveRelativePaths(relativeTo: root)
    let expectedOutputFileMap =
      try outputFileMapFromStringyEntries(resolvedStringyEntries)
    XCTAssertEqual(expectedOutputFileMap, resolvedOutputFileMap)
  }

  func testOutputFileMapRelativePathArg() throws {
    guard let cwd = localFileSystem.currentWorkingDirectory else {
      fatalError()
    }

    try withTemporaryDirectory(dir: cwd, removeTreeOnDeinit: true) { path in
      let outputFileMap = path.appending(component: "outputFileMap.json")
      try localFileSystem.writeFileContents(outputFileMap, bytes:
        """
        {
          "": {
            "swift-dependencies": "build/master.swiftdeps"
          },
          "main.swift": {
            "object": "build/main.o",
            "dependencies": "build/main.o.d"
          },
          "util.swift": {
            "object": "build/util.o",
            "dependencies": "build/util.o.d"
          }
        }
        """
      )
      let outputFileMapRelative = outputFileMap.relative(to: cwd).pathString
      // FIXME: Needs a better way to check that outputFileMap correctly loaded
      XCTAssertNoThrow(try Driver(args: [
        "swiftc",
        "-output-file-map", outputFileMapRelative,
        "main.swift", "util.swift",
      ]))
    }
  }

  func testResponseFileExpansion() throws {
    try withTemporaryDirectory { path in
      let diags = DiagnosticsEngine()
      let fooPath = path.appending(component: "foo.rsp")
      let barPath = path.appending(component: "bar.rsp")
#if os(Windows)
      try localFileSystem.writeFileContents(fooPath, bytes:
        .init("hello\nbye\n\"bye to you\"\n@\(barPath.nativePathString(escaped: true))".utf8)
      )
#else
      try localFileSystem.writeFileContents(fooPath, bytes:
        .init("hello\nbye\nbye\\ to\\ you\n@\(barPath.nativePathString(escaped: true))".utf8)
      )
#endif
      try localFileSystem.writeFileContents(barPath, bytes:
        .init("from\nbar\n@\(fooPath.nativePathString(escaped: true))".utf8)
      )
      let args = try Driver.expandResponseFiles(["swift", "compiler", "-Xlinker", "@loader_path", "@" + fooPath.pathString, "something"], fileSystem: localFileSystem, diagnosticsEngine: diags)
      XCTAssertEqual(args, ["swift", "compiler", "-Xlinker", "@loader_path", "hello", "bye", "bye to you", "from", "bar", "something"])
      XCTAssertEqual(diags.diagnostics.count, 1)
      XCTAssert(diags.diagnostics.first?.description.contains("is recursively expanded") ?? false)
    }
  }

  func testResponseFileExpansionRelativePathsInCWD() throws {
    try withTemporaryDirectory { path in
      guard let preserveCwd = localFileSystem.currentWorkingDirectory else {
        fatalError()
      }
      try localFileSystem.changeCurrentWorkingDirectory(to: path)
      defer { try! localFileSystem.changeCurrentWorkingDirectory(to: preserveCwd) }

      let diags = DiagnosticsEngine()
      let fooPath = path.appending(component: "foo.rsp")
      let barPath = path.appending(component: "bar.rsp")
#if os(Windows)
      try localFileSystem.writeFileContents(fooPath, bytes: "hello\nbye\n\"bye to you\"\n@bar.rsp")
#else
      try localFileSystem.writeFileContents(fooPath, bytes: "hello\nbye\nbye\\ to\\ you\n@bar.rsp")
#endif
      try localFileSystem.writeFileContents(barPath, bytes: "from\nbar\n@foo.rsp")

      let args = try Driver.expandResponseFiles(["swift", "compiler", "-Xlinker", "@loader_path", "@foo.rsp", "something"], fileSystem: localFileSystem, diagnosticsEngine: diags)
      XCTAssertEqual(args, ["swift", "compiler", "-Xlinker", "@loader_path", "hello", "bye", "bye to you", "from", "bar", "something"])
      XCTAssertEqual(diags.diagnostics.count, 1)
      XCTAssert(diags.diagnostics.first!.description.contains("is recursively expanded"))
    }
  }

  /// Tests that relative paths in response files are resolved based on the CWD, not the response file's location.
  func testResponseFileExpansionRelativePathsNotInCWD() throws {
    try withTemporaryDirectory { path in
      guard let preserveCwd = localFileSystem.currentWorkingDirectory else {
        fatalError()
      }
      try localFileSystem.changeCurrentWorkingDirectory(to: path)
      defer { try! localFileSystem.changeCurrentWorkingDirectory(to: preserveCwd) }

      try localFileSystem.createDirectory(path.appending(component: "subdir"))

      let diags = DiagnosticsEngine()
      let fooPath = path.appending(components: "subdir", "foo.rsp")
      let barPath = path.appending(components: "subdir", "bar.rsp")
#if os(Windows)
      try localFileSystem.writeFileContents(fooPath, bytes: "hello\nbye\n\"bye to you\"\n@subdir/bar.rsp")
#else
      try localFileSystem.writeFileContents(fooPath, bytes: "hello\nbye\nbye\\ to\\ you\n@subdir/bar.rsp")
#endif
      try localFileSystem.writeFileContents(barPath, bytes: "from\nbar\n@subdir/foo.rsp")

      let args = try Driver.expandResponseFiles(["swift", "compiler", "-Xlinker", "@loader_path", "@subdir/foo.rsp", "something"], fileSystem: localFileSystem, diagnosticsEngine: diags)
      XCTAssertEqual(args, ["swift", "compiler", "-Xlinker", "@loader_path", "hello", "bye", "bye to you", "from", "bar", "something"])
      XCTAssertEqual(diags.diagnostics.count, 1)
      XCTAssert(diags.diagnostics.first!.description.contains("is recursively expanded"))
    }
  }

  /// Tests how response files tokens such as spaces, comments, escaping characters and quotes, get parsed and expanded.
  func testResponseFileTokenization() throws {
    try withTemporaryDirectory { path  in
      let diags = DiagnosticsEngine()
      let fooPath = path.appending(component: "foo.rsp")
      let barPath = path.appending(component: "bar.rsp")
      let escapingPath = path.appending(component: "escaping.rsp")

#if os(Windows)
      try localFileSystem.writeFileContents(fooPath, bytes:
        .init(("""
        a\\b c\\\\d e\\\\\"f g\" h\\\"i j\\\\\\\"k \"lmn\" o pqr \"st \\\"u\" \\v"
        @\(barPath.nativePathString(escaped: true))
        """).utf8)
      )
      try localFileSystem.writeFileContents(barPath, bytes:
       .init((#"""
        -Xswiftc -use-ld=lld
        -Xcc -IS:\Library\sqlite-3.36.0\usr\include
        -Xlinker -LS:\Library\sqlite-3.36.0\usr\lib
        """#).utf8)
      )
      let args = try Driver.expandResponseFiles(["@\(fooPath.pathString)"], fileSystem: localFileSystem, diagnosticsEngine: diags)
      XCTAssertEqual(args, ["a\\b", "c\\\\d", "e\\f g", "h\"i", "j\\\"k", "lmn", "o", "pqr", "st \"u", "\\v", "-Xswiftc", "-use-ld=lld", "-Xcc", "-IS:\\Library\\sqlite-3.36.0\\usr\\include", "-Xlinker", "-LS:\\Library\\sqlite-3.36.0\\usr\\lib"])
#else
      try localFileSystem.writeFileContents(fooPath, bytes:
        .init((#"""
          Command1 --kkc
          //This is a comment
          // this is another comment
          but this is \\\\\a command
          @\#(barPath.nativePathString(escaped: true))
          @NotAFile
          -flag="quoted string with a \"quote\" inside" -another-flag
          """#
          + "\nthis  line\thas        lots \t  of    whitespace").utf8
        )
      )

      try localFileSystem.writeFileContents(barPath, bytes:
        #"""
        swift
        "rocks!"
        compiler
        -Xlinker

        @loader_path
        mkdir "Quoted Dir"
        cd Unquoted\ Dir
        // Bye!
        """#
      )

      try localFileSystem.writeFileContents(escapingPath, bytes:
        "swift\n--driver-mode=swiftc\n-v\r\n//comment\n\"the end\""
      )
      let args = try Driver.expandResponseFiles(["@" + fooPath.pathString], fileSystem: localFileSystem, diagnosticsEngine: diags)
      XCTAssertEqual(args, ["Command1", "--kkc", "but", "this", "is", #"\\a"#, "command", #"swift"#, "rocks!" ,"compiler", "-Xlinker", "@loader_path", "mkdir", "Quoted Dir", "cd", "Unquoted Dir", "@NotAFile", #"-flag=quoted string with a "quote" inside"#, "-another-flag", "this", "line", "has", "lots", "of", "whitespace"])
      let escapingArgs = try Driver.expandResponseFiles(["@" + escapingPath.pathString], fileSystem: localFileSystem, diagnosticsEngine: diags)
      XCTAssertEqual(escapingArgs, ["swift", "--driver-mode=swiftc", "-v","the end"])
#endif
    }
  }

  func testUsingResponseFiles() throws {
    let manyArgs = (1...20000).map { "-DTEST_\($0)" }
    // Needs response file
    do {
      let source = try AbsolutePath(validating: "/foo.swift")
      var driver = try Driver(args: ["swift"] + manyArgs + [source.nativePathString(escaped: false)])
      let jobs = try driver.planBuild()
      XCTAssertEqual(jobs.count, 1)
      XCTAssertEqual(jobs[0].kind, .interpret)
      let interpretJob = jobs[0]
      let resolver = try ArgsResolver(fileSystem: localFileSystem)
      let resolvedArgs: [String] = try resolver.resolveArgumentList(for: interpretJob)
      XCTAssertEqual(resolvedArgs.count, 3)
      XCTAssertEqual(resolvedArgs[1], "-frontend")
      XCTAssertEqual(resolvedArgs[2].first, "@")
      let responseFilePath = try AbsolutePath(validating: String(resolvedArgs[2].dropFirst()))
      let contents = try localFileSystem.readFileContents(responseFilePath).description
      XCTAssertTrue(contents.hasPrefix("-interpret\n\(source.nativePathString(escaped: false))"))
      XCTAssertTrue(contents.contains("-D\nTEST_20000"))
      XCTAssertTrue(contents.contains("-D\nTEST_1"))
    }

    // Needs response file + disable override
    do {
      var driver = try Driver(args: ["swift"] + manyArgs + ["foo.swift"])
      let jobs = try driver.planBuild()
      XCTAssertEqual(jobs.count, 1)
      XCTAssertEqual(jobs[0].kind, .interpret)
      let interpretJob = jobs[0]
      let resolver = try ArgsResolver(fileSystem: localFileSystem)
      let resolvedArgs: [String] = try resolver.resolveArgumentList(for: interpretJob, useResponseFiles: .disabled)
      XCTAssertFalse(resolvedArgs.contains { $0.hasPrefix("@") })
    }

    // Forced response file
    do {
      let source = try AbsolutePath(validating: "/foo.swift")
      var driver = try Driver(args: ["swift"] + [source.nativePathString(escaped: false)])
      let jobs = try driver.planBuild()
      XCTAssertEqual(jobs.count, 1)
      XCTAssertEqual(jobs[0].kind, .interpret)
      let interpretJob = jobs[0]
      let resolver = try ArgsResolver(fileSystem: localFileSystem)
      let resolvedArgs: [String] = try resolver.resolveArgumentList(for: interpretJob, useResponseFiles: .forced)
      XCTAssertEqual(resolvedArgs.count, 3)
      XCTAssertEqual(resolvedArgs[1], "-frontend")
      XCTAssertEqual(resolvedArgs[2].first, "@")
      let responseFilePath = try AbsolutePath(validating: String(resolvedArgs[2].dropFirst()))
      let contents = try localFileSystem.readFileContents(responseFilePath).description
      XCTAssertTrue(contents.hasPrefix("-interpret\n\(source.nativePathString(escaped: false))"))
    }

    // Forced response file in a non-existing temporary directory
    do {
      try withTemporaryDirectory { tempPath in
        let resolverTempDirPath = tempPath.appending(components: "resolverStuff")
        let source = try AbsolutePath(validating: "/foo.swift")
        var driver = try Driver(args: ["swift"] + [source.nativePathString(escaped: false)])
        let jobs = try driver.planBuild()
        XCTAssertEqual(jobs.count, 1)
        XCTAssertEqual(jobs[0].kind, .interpret)
        let interpretJob = jobs[0]
        let resolver = try ArgsResolver(fileSystem: localFileSystem,
                                        temporaryDirectory: .absolute(resolverTempDirPath))
        let resolvedArgs: [String] = try resolver.resolveArgumentList(for: interpretJob, useResponseFiles: .forced)
        XCTAssertEqual(resolvedArgs.count, 3)
        XCTAssertEqual(resolvedArgs[1], "-frontend")
        XCTAssertEqual(resolvedArgs[2].first, "@")
        let responseFilePath = try AbsolutePath(validating: String(resolvedArgs[2].dropFirst()))
        XCTAssertEqual(responseFilePath.parentDirectory.basename, "resolverStuff")
        let contents = try localFileSystem.readFileContents(responseFilePath).description
        XCTAssertTrue(contents.hasPrefix("-interpret\n\(source.nativePathString(escaped: false))"))
      }
    }

    // No response file
    do {
      var driver = try Driver(args: ["swift"] + ["foo.swift"])
      let jobs = try driver.planBuild()
      XCTAssertEqual(jobs.count, 1)
      XCTAssertEqual(jobs[0].kind, .interpret)
      let interpretJob = jobs[0]
      let resolver = try ArgsResolver(fileSystem: localFileSystem)
      let resolvedArgs: [String] = try resolver.resolveArgumentList(for: interpretJob)
      XCTAssertFalse(resolvedArgs.contains { $0.hasPrefix("@") })
    }
  }

  func testResponseFileDeterministicNaming() throws {
#if !os(macOS)
    try XCTSkipIf(true, "Test assumes macOS response file quoting behavior")
#endif
    do {
      let testJob = Job(moduleName: "Foo",
                        kind: .compile,
                        tool: .init(path: try AbsolutePath(validating: "/swiftc"), supportsResponseFiles: true),
                        commandLine: (1...20000).map { .flag("-DTEST_\($0)") },
                        inputs: [],
                        primaryInputs: [],
                        outputs: [])
      let resolver = try ArgsResolver(fileSystem: localFileSystem)
      let resolvedArgs: [String] = try resolver.resolveArgumentList(for: testJob)
      XCTAssertEqual(resolvedArgs.count, 3)
      XCTAssertEqual(resolvedArgs[2].first, "@")
      let responseFilePath = try AbsolutePath(validating: String(resolvedArgs[2].dropFirst()))
      XCTAssertEqual(responseFilePath.basename, "arguments-847d15e70d97df7c18033735497ca8dcc4441f461d5a9c2b764b127004524e81.resp")
    }
  }

  func testSpecificJobsResponseFiles() throws {
    // The jobs below often take large command lines (e.g., when passing a large number of Clang
    // modules to Swift). Ensure that they don't regress in their ability to pass response files
    // from the driver to the frontend.
    let manyArgs = (1...20000).map { "-DTEST_\($0)" }

    // Compile + separate emit module job
    do {
      let resolver = try ArgsResolver(fileSystem: localFileSystem)
      var driver = try Driver(
        args: ["swiftc", "-emit-module"] + manyArgs
          + ["-module-name", "foo", "foo.swift", "bar.swift"])
      let jobs = try driver.planBuild().removingAutolinkExtractJobs()
      XCTAssertEqual(jobs.count, 3)
      XCTAssertEqual(Set(jobs.map { $0.kind }), Set([.emitModule, .compile]))

      let emitModuleJob = try jobs.findJob(.emitModule)
      let emitModuleResolvedArgs: [String] =
        try resolver.resolveArgumentList(for: emitModuleJob)
      XCTAssertEqual(emitModuleResolvedArgs.count, 3)
      XCTAssertEqual(emitModuleResolvedArgs[2].first, "@")

      let compileJobs = jobs.filter { $0.kind == .compile }
      XCTAssertEqual(compileJobs.count, 2)
      for compileJob in compileJobs {
        let compileResolvedArgs: [String] =
          try resolver.resolveArgumentList(for: compileJob)
        XCTAssertEqual(compileResolvedArgs.count, 3)
        XCTAssertEqual(compileResolvedArgs[2].first, "@")
      }
    }

    // Generate PCM (precompiled Clang module) job
    do {
      let resolver = try ArgsResolver(fileSystem: localFileSystem)
      var driver = try Driver(
        args: ["swiftc", "-emit-pcm"] + manyArgs + ["-module-name", "foo", "foo.modulemap"])
      let jobs = try driver.planBuild().removingAutolinkExtractJobs()
      XCTAssertEqual(jobs.count, 1)
      XCTAssertEqual(jobs[0].kind, .generatePCM)

      let generatePCMJob = jobs[0]
      let generatePCMResolvedArgs: [String] =
        try resolver.resolveArgumentList(for: generatePCMJob)
      XCTAssertEqual(generatePCMResolvedArgs.count, 3)
      XCTAssertEqual(generatePCMResolvedArgs[2].first, "@")
    }
  }

  func testLinking() throws {
    var env = ProcessEnv.block
    env["SWIFT_DRIVER_TESTS_ENABLE_EXEC_PATH_FALLBACK"] = "1"
    env["SWIFT_DRIVER_SWIFT_AUTOLINK_EXTRACT_EXEC"] = "/garbage/swift-autolink-extract"
    env["SWIFT_DRIVER_DSYMUTIL_EXEC"] = "/garbage/dsymutil"

    let commonArgs = ["swiftc", "foo.swift", "bar.swift",  "-module-name", "Test"]

    do {
      // macOS target
      var driver = try Driver(args: commonArgs + ["-emit-library", "-target", "x86_64-apple-macosx10.15", "-Onone", "-use-ld=foo", "-ld-path=/bar/baz"], env: env)
      let plannedJobs = try driver.planBuild()

      XCTAssertEqual(3, plannedJobs.count)
      XCTAssertFalse(plannedJobs.containsJob(.autolinkExtract))

      let linkJob = plannedJobs[2]
      XCTAssertEqual(linkJob.kind, .link)

      let cmd = linkJob.commandLine
      XCTAssertTrue(cmd.contains(.flag("-dynamiclib")))
      XCTAssertTrue(cmd.contains(.flag("-fuse-ld=foo")))
      XCTAssertTrue(cmd.contains(.joinedOptionAndPath("--ld-path=", try VirtualPath(path: "/bar/baz"))))
      XCTAssertTrue(cmd.contains(.flag("--target=x86_64-apple-macosx10.15")))
      XCTAssertEqual(linkJob.outputs[0].file, try toPath("libTest.dylib"))

      XCTAssertFalse(cmd.contains(.flag("-static")))
      XCTAssertFalse(cmd.contains(.flag("-shared")))
      // Handling of '-lobjc' is now in the Clang linker driver.
      XCTAssertFalse(cmd.contains(.flag("-lobjc")))
      XCTAssertTrue(cmd.contains(.flag("-O0")))
    }

    do {
      // .tbd inputs are passed down to the linker.
      var driver = try Driver(args: commonArgs + ["foo.dylib", "foo.tbd", "-target", "x86_64-apple-macosx10.15"], env: env)
      let plannedJobs = try driver.planBuild()
      let linkJob = plannedJobs[2]
      XCTAssertEqual(linkJob.kind, .link)
      let cmd = linkJob.commandLine
      XCTAssertTrue(cmd.contains(try toPathOption("foo.tbd")))
      XCTAssertTrue(cmd.contains(try toPathOption("foo.dylib")))
    }

    do {
      // iOS target
      var driver = try Driver(args: commonArgs + ["-emit-library", "-target", "arm64-apple-ios10.0"], env: env)
      let plannedJobs = try driver.planBuild()

      XCTAssertEqual(3, plannedJobs.count)
      XCTAssertFalse(plannedJobs.containsJob(.autolinkExtract))

      let linkJob = plannedJobs[2]
      XCTAssertEqual(linkJob.kind, .link)

      let cmd = linkJob.commandLine
      XCTAssertTrue(cmd.contains(.flag("-dynamiclib")))
      XCTAssertTrue(cmd.contains(.flag("--target=arm64-apple-ios10.0")))
      XCTAssertEqual(linkJob.outputs[0].file, try toPath("libTest.dylib"))

      XCTAssertFalse(cmd.contains(.flag("-static")))
      XCTAssertFalse(cmd.contains(.flag("-shared")))
    }

    do {
      // macOS catalyst target
      var driver = try Driver(args: commonArgs + ["-emit-library", "-target", "x86_64-apple-ios13.1-macabi"], env: env)
      let plannedJobs = try driver.planBuild()

      XCTAssertEqual(3, plannedJobs.count)
      XCTAssertFalse(plannedJobs.containsJob(.autolinkExtract))

      let linkJob = plannedJobs[2]
      XCTAssertEqual(linkJob.kind, .link)

      let cmd = linkJob.commandLine
      XCTAssertTrue(cmd.contains(.flag("-dynamiclib")))
      XCTAssertTrue(cmd.contains(.flag("--target=x86_64-apple-ios13.1-macabi")))
      XCTAssertEqual(linkJob.outputs[0].file, try toPath("libTest.dylib"))

      XCTAssertFalse(cmd.contains(.flag("-static")))
      XCTAssertFalse(cmd.contains(.flag("-shared")))
    }

    do {
      // Xlinker flags
      var driver = try Driver(args: commonArgs + ["-emit-library", "-L", "/tmp", "-Xlinker", "-w", "-target", "x86_64-apple-macosx10.15"], env: env)
      let plannedJobs = try driver.planBuild()

      XCTAssertEqual(3, plannedJobs.count)
      XCTAssertFalse(plannedJobs.containsJob(.autolinkExtract))

      let linkJob = plannedJobs[2]
      XCTAssertEqual(linkJob.kind, .link)

      let cmd = linkJob.commandLine
      XCTAssertTrue(cmd.contains(.flag("-dynamiclib")))
      XCTAssertTrue(cmd.contains(.flag("-w")))
      XCTAssertTrue(cmd.contains(.flag("-L")))
      XCTAssertTrue(cmd.contains(.path(.absolute(try .init(validating: "/tmp")))))
      XCTAssertEqual(linkJob.outputs[0].file, try toPath("libTest.dylib"))

      XCTAssertFalse(cmd.contains(.flag("-static")))
      XCTAssertFalse(cmd.contains(.flag("-shared")))
    }

    do {
      // -fobjc-link-runtime default
      var driver = try Driver(args: commonArgs + ["-emit-library", "-target", "x86_64-apple-macosx10.15"], env: env)
      let plannedJobs = try driver.planBuild()
      XCTAssertEqual(3, plannedJobs.count)
      let linkJob = plannedJobs[2]
      XCTAssertEqual(linkJob.kind, .link)
      let cmd = linkJob.commandLine
      XCTAssertFalse(cmd.contains(.flag("-fobjc-link-runtime")))
    }

    do {
      // -fobjc-link-runtime enable
      var driver = try Driver(args: commonArgs + ["-emit-library", "-target", "x86_64-apple-macosx10.15", "-link-objc-runtime"], env: env)
      let plannedJobs = try driver.planBuild()
      XCTAssertEqual(3, plannedJobs.count)
      let linkJob = plannedJobs[2]
      XCTAssertEqual(linkJob.kind, .link)
      let cmd = linkJob.commandLine
      XCTAssertTrue(cmd.contains(.flag("-fobjc-link-runtime")))
    }

    do {
      // -fobjc-link-runtime disable override
      var driver = try Driver(args: commonArgs + ["-emit-library", "-target", "x86_64-apple-macosx10.15", "-link-objc-runtime", "-no-link-objc-runtime"], env: env)
      let plannedJobs = try driver.planBuild()
      XCTAssertEqual(3, plannedJobs.count)
      let linkJob = plannedJobs[2]
      XCTAssertEqual(linkJob.kind, .link)
      let cmd = linkJob.commandLine
      XCTAssertFalse(cmd.contains(.flag("-fobjc-link-runtime")))
    }

    do {
      // Xlinker flags
      // Ensure that Xlinker flags are passed as such to the clang linker invocation.
      var driver = try Driver(args: commonArgs + [
        "-emit-library", "-L", "/tmp", "-Xlinker", "-w",
        "-Xlinker", "-alias", "-Xlinker", "_foo_main", "-Xlinker", "_main",
        "-Xclang-linker", "foo", "-target", "x86_64-apple-macos12.0"], env: env)
      let plannedJobs = try driver.planBuild()
      XCTAssertEqual(plannedJobs.count, 3)
      let linkJob = plannedJobs[2]
      let cmd = linkJob.commandLine
      XCTAssertTrue(cmd.contains(subsequence: [
        .flag("-Xlinker"), .flag("-alias"),
        .flag("-Xlinker"), .flag("_foo_main"),
        .flag("-Xlinker"), .flag("_main"),
        .flag("foo"),
      ]))
    }

    do {
      try withTemporaryDirectory { path in
        try localFileSystem.writeFileContents(path.appending(components: "linux", "static-executable-args.lnk")) {
          $0.send("empty")
        }
        // Ensure that when building a static executable on Linux we do not pass in
        // a redundant '-pie'
        var driver = try Driver(args: commonArgs + ["-emit-executable", "-L", "/tmp", "-Xlinker", "--export-all",
                                                    "-Xlinker", "-E", "-Xclang-linker", "foo",
                                                    "-resource-dir", path.pathString,
                                                    "-static-executable",
                                                    "-target", "x86_64-unknown-linux"], env: env)
        let plannedJobs = try driver.planBuild()
        XCTAssertEqual(plannedJobs.count, 4)
        let linkJob = plannedJobs[3]
        let cmd = linkJob.commandLine
        XCTAssertFalse(cmd.contains(.flag("-pie")))
      }

    }

    do {
      try withTemporaryDirectory { path in
        try localFileSystem.writeFileContents(path.appending(components: "linux", "static-executable-args.lnk")) {
          $0.send("empty")
        }
        // Ensure that when building a non-static executable on Linux, we specify '-pie'
        var driver = try Driver(args: commonArgs + ["-emit-executable", "-L", "/tmp", "-Xlinker", "--export-all",
                                                    "-Xlinker", "-E", "-Xclang-linker", "foo",
                                                    "-resource-dir", path.pathString,
                                                    "-target", "x86_64-unknown-linux"], env: env)
        let plannedJobs = try driver.planBuild()
        XCTAssertEqual(plannedJobs.count, 4)
        let linkJob = plannedJobs[3]
        let cmd = linkJob.commandLine
        XCTAssertTrue(cmd.contains(.flag("-pie")))
      }
    }

    do {
      // Xlinker flags
      // Ensure that Xlinker flags are passed as such to the clang linker invocation.
      var driver = try Driver(args: commonArgs + ["-emit-library", "-L", "/tmp", "-Xlinker", "-w",
                                                  "-Xlinker", "-rpath=$ORIGIN", "-Xclang-linker", "foo",
                                                  "-target", "x86_64-unknown-linux"], env: env)
      let plannedJobs = try driver.planBuild()
      XCTAssertEqual(plannedJobs.count, 4)
      let linkJob = plannedJobs[3]
      let cmd = linkJob.commandLine
      XCTAssertTrue(cmd.contains(subsequence: [.flag("-Xlinker"), .flag("-rpath=$ORIGIN"), .flag("foo")]))
    }

    do {
      // Xlinker flags
      // Ensure that Xlinker flags are passed as such to the clang linker invocation.
      try withTemporaryDirectory { path in
        try localFileSystem.writeFileContents(path.appending(components: "wasi", "static-executable-args.lnk")) {
          $0.send("garbage")
        }
        var driver = try Driver(args: commonArgs + ["-emit-executable", "-L", "/tmp", "-Xlinker", "--export-all",
                                                    "-Xlinker", "-E", "-Xclang-linker", "foo",
                                                    "-resource-dir", path.pathString,
                                                    "-target", "wasm32-unknown-wasi"], env: env)
        let plannedJobs = try driver.planBuild()
        XCTAssertEqual(plannedJobs.count, 4)
        let linkJob = plannedJobs[3]
        let cmd = linkJob.commandLine
        XCTAssertTrue(cmd.contains(subsequence: [
          .flag("-Xlinker"), .flag("--export-all"),
          .flag("-Xlinker"), .flag("-E"),
          .flag("foo")
        ]))
      }
    }

    do {
      var driver = try Driver(args: commonArgs + ["-emit-library", "-no-toolchain-stdlib-rpath",
                                                  "-target", "aarch64-unknown-linux"], env: env)
      let plannedJobs = try driver.planBuild()
      XCTAssertEqual(plannedJobs.count, 4)
      let linkJob = plannedJobs[3]
      let cmd = linkJob.commandLine
      XCTAssertFalse(cmd.contains(subsequence: [.flag("-Xlinker"), .flag("-rpath"), .flag("-Xlinker")]))
    }

    do {
      // Object file inputs
      var driver = try Driver(args: commonArgs + ["baz.o", "-emit-library", "-target", "x86_64-apple-macosx10.15"], env: env)
      let plannedJobs = try driver.planBuild()

      XCTAssertEqual(3, plannedJobs.count)
      XCTAssertFalse(plannedJobs.containsJob(.autolinkExtract))

      let linkJob = plannedJobs[2]
      XCTAssertEqual(linkJob.kind, .link)

      let cmd = linkJob.commandLine
      XCTAssertTrue(linkJob.inputs.contains { matchTemporary($0.file, "foo.o") && $0.type == .object })
      XCTAssertTrue(linkJob.inputs.contains { matchTemporary($0.file, "bar.o") && $0.type == .object })
      XCTAssertTrue(linkJob.inputs.contains(.init(file: try toPath("baz.o").intern(), type: .object)))
      XCTAssertTrue(commandContainsTemporaryPath(cmd, "foo.o"))
      XCTAssertTrue(commandContainsTemporaryPath(cmd, "bar.o"))
      XCTAssertTrue(cmd.contains(try toPathOption("baz.o")))
    }

    do {
      // static linking
      var driver = try Driver(args: commonArgs + ["-emit-library", "-static", "-L", "/tmp", "-Xlinker", "-w", "-target", "x86_64-apple-macosx10.15"], env: env)
      let plannedJobs = try driver.planBuild()

      XCTAssertEqual(plannedJobs.count, 3)
      XCTAssertFalse(plannedJobs.containsJob(.autolinkExtract))

      let linkJob = plannedJobs[2]
      XCTAssertEqual(linkJob.kind, .link)

      let cmd = linkJob.commandLine
      XCTAssertTrue(cmd.contains(.flag("-static")))
      XCTAssertTrue(cmd.contains(.flag("-o")))
      XCTAssertTrue(commandContainsTemporaryPath(cmd, "foo.o"))
      XCTAssertTrue(commandContainsTemporaryPath(cmd, "bar.o"))
      XCTAssertEqual(linkJob.outputs[0].file, try toPath("libTest.a"))

      // The regular Swift driver doesn't pass Xlinker flags to the static
      // linker, so be consistent with this
      XCTAssertFalse(cmd.contains(.flag("-w")))
      XCTAssertFalse(cmd.contains(.flag("-L")))
      XCTAssertFalse(cmd.contains(.path(.absolute(try .init(validating: "/tmp")))))
      XCTAssertFalse(cmd.contains(.flag("-dylib")))
      XCTAssertFalse(cmd.contains(.flag("-shared")))
    }

    do {
      // static linking
      // Locating relevant libraries is dependent on being a macOS host
      #if os(macOS)
      var driver = try Driver(args: commonArgs + ["-emit-library", "-static", "-L", "/tmp", "-Xlinker", "-w", "-target", "x86_64-apple-macosx10.9", "-lto=llvm-full"], env: env)
      let plannedJobs = try driver.planBuild()

      XCTAssertEqual(plannedJobs.count, 3)
      XCTAssertFalse(plannedJobs.containsJob(.autolinkExtract))

      let linkJob = plannedJobs[2]
      XCTAssertEqual(linkJob.kind, .link)

      let cmd = linkJob.commandLine
      XCTAssertTrue(cmd.contains(.flag("-static")))
      XCTAssertTrue(cmd.contains(.flag("-o")))
      XCTAssertTrue(commandContainsTemporaryPath(cmd, "foo.bc"))
      XCTAssertTrue(commandContainsTemporaryPath(cmd, "bar.bc"))
      XCTAssertEqual(linkJob.outputs[0].file, try toPath("libTest.a"))

      // The regular Swift driver doesn't pass Xlinker flags to the static
      // linker, so be consistent with this
      XCTAssertFalse(cmd.contains(.flag("-w")))
      XCTAssertFalse(cmd.contains(.flag("-L")))
      XCTAssertFalse(cmd.contains(.path(.absolute(try .init(validating: "/tmp")))))
      XCTAssertFalse(cmd.contains(.flag("-dylib")))
      XCTAssertFalse(cmd.contains(.flag("-shared")))
      XCTAssertFalse(cmd.contains("-force_load"))
      XCTAssertFalse(cmd.contains("-platform_version"))
      XCTAssertFalse(cmd.contains("-lto_library"))
      XCTAssertFalse(cmd.contains("-syslibroot"))
      XCTAssertFalse(cmd.contains("-no_objc_category_merging"))
      #endif
    }

    do {
      // executable linking
      var driver = try Driver(args: commonArgs + ["-emit-executable", "-target", "x86_64-apple-macosx10.15"], env: env)
      let plannedJobs = try driver.planBuild()
      XCTAssertEqual(3, plannedJobs.count)
      XCTAssertFalse(plannedJobs.containsJob(.autolinkExtract))

      let linkJob = plannedJobs[2]
      XCTAssertEqual(linkJob.kind, .link)

      let cmd = linkJob.commandLine
      XCTAssertTrue(cmd.contains(.flag("-o")))
      XCTAssertTrue(commandContainsTemporaryPath(cmd, "foo.o"))
      XCTAssertTrue(commandContainsTemporaryPath(cmd, "bar.o"))
      XCTAssertEqual(linkJob.outputs[0].file, try toPath("Test"))

      XCTAssertFalse(cmd.contains(.flag("-static")))
      XCTAssertFalse(cmd.contains(.flag("-dylib")))
      XCTAssertFalse(cmd.contains(.flag("-shared")))
    }

    do {
      // lto linking
      // Locating relevant libraries is dependent on being a macOS host
      #if os(macOS)
      var driver1 = try Driver(args: commonArgs + ["-emit-executable", "-target", "x86_64-apple-macosx10.15", "-lto=llvm-thin"], env: env)
      let plannedJobs1 = try driver1.planBuild()
      XCTAssertFalse(plannedJobs1.containsJob(.autolinkExtract))
      let linkJob1 = try plannedJobs1.findJob(.link)
      XCTAssertTrue(linkJob1.tool.name.contains("clang"))
      XCTAssertJobInvocationMatches(linkJob1, .flag("-flto=thin"))
      #endif

      var driver2 = try Driver(args: commonArgs + ["-emit-executable", "-O", "-target", "x86_64-unknown-linux", "-lto=llvm-thin"], env: env)
      let plannedJobs2 = try driver2.planBuild()
      XCTAssertFalse(plannedJobs2.containsJob(.autolinkExtract))
      let linkJob2 = try plannedJobs2.findJob(.link)
      XCTAssertTrue(linkJob2.tool.name.contains("clang"))
      XCTAssertJobInvocationMatches(linkJob2, .flag("-flto=thin"))
      XCTAssertJobInvocationMatches(linkJob2, .flag("-O3"))

      var driver3 = try Driver(args: commonArgs + ["-emit-executable", "-target", "x86_64-unknown-linux", "-lto=llvm-full"], env: env)
      let plannedJobs3 = try driver3.planBuild()
      XCTAssertFalse(plannedJobs3.containsJob(.autolinkExtract))

      let compileJob3 = try plannedJobs3.findJob(.compile)
      XCTAssertTrue(compileJob3.outputs.contains { $0.file.basename.hasSuffix(".bc") })

      let linkJob3 = try plannedJobs3.findJob(.link)
      XCTAssertTrue(linkJob3.tool.name.contains("clang"))
      XCTAssertJobInvocationMatches(linkJob3, .flag("-flto=full"))

      try withTemporaryDirectory { path in
        try localFileSystem.writeFileContents(path.appending(components: "wasi", "static-executable-args.lnk")) {
          $0.send("garbage")
        }
        var driver4 = try Driver(args: commonArgs + [
          "-emit-executable", "-target", "wasm32-unknown-wasi", "-lto=llvm-thin", "baz.bc",
          "-resource-dir", path.pathString
        ], env: env)
        let plannedJobs4 = try driver4.planBuild()
        XCTAssertFalse(plannedJobs4.containsJob(.autolinkExtract))
        let linkJob4 = try plannedJobs4.findJob(.link)
        XCTAssertTrue(linkJob4.tool.name.contains("clang"))
        XCTAssertJobInvocationMatches(linkJob4, .flag("-flto=thin"))
        for linkBcInput in ["foo", "bar", "baz.bc"] {
          XCTAssertTrue(
            linkJob4.inputs.contains { $0.file.basename.hasPrefix(linkBcInput) && $0.type == .llvmBitcode },
            "Missing input \(linkBcInput)"
          )
        }
      }
    }

    do {
      var driver = try Driver(args: commonArgs + ["-emit-executable", "-Onone", "-emit-module", "-g", "-target", "x86_64-apple-macosx10.15"], env: env)
      let plannedJobs = try driver.planBuild()
      XCTAssertEqual(5, plannedJobs.count)
      XCTAssertEqual(plannedJobs.map(\.kind), [.emitModule, .compile, .compile, .link, .generateDSYM])

      let linkJob = plannedJobs[3]
      XCTAssertEqual(linkJob.kind, .link)

      let cmd = linkJob.commandLine
      XCTAssertTrue(cmd.contains(.flag("-o")))
      XCTAssertTrue(commandContainsTemporaryPath(cmd, "foo.o"))
      XCTAssertTrue(commandContainsTemporaryPath(cmd, "bar.o"))
      XCTAssertTrue(cmd.contains(.joinedOptionAndPath("-Wl,-add_ast_path,", try toPath("Test.swiftmodule"))))
      XCTAssertTrue(cmd.contains(.flag("-O0")))
      XCTAssertEqual(linkJob.outputs[0].file, try toPath("Test"))

      XCTAssertFalse(cmd.contains(.flag("-static")))
      XCTAssertFalse(cmd.contains(.flag("-dylib")))
      XCTAssertFalse(cmd.contains(.flag("-shared")))
    }

    do {
      // linux target
      var driver = try Driver(args: commonArgs + ["-emit-library", "-target", "x86_64-unknown-linux"], env: env)
      let plannedJobs = try driver.planBuild()

      XCTAssertEqual(plannedJobs.count, 4)

      let autolinkExtractJob = plannedJobs[2]
      XCTAssertEqual(autolinkExtractJob.kind, .autolinkExtract)

      let autolinkCmd = autolinkExtractJob.commandLine
      XCTAssertTrue(commandContainsTemporaryPath(autolinkCmd, "foo.o"))
      XCTAssertTrue(commandContainsTemporaryPath(autolinkCmd, "bar.o"))
      XCTAssertTrue(commandContainsTemporaryPath(autolinkCmd, "Test.autolink"))

      let linkJob = plannedJobs[3]
      XCTAssertEqual(linkJob.kind, .link)
      let cmd = linkJob.commandLine
      XCTAssertTrue(cmd.contains(.flag("-o")))
      XCTAssertTrue(cmd.contains(.flag("-shared")))
      XCTAssertTrue(commandContainsTemporaryPath(cmd, "foo.o"))
      XCTAssertTrue(commandContainsTemporaryPath(cmd, "bar.o"))
      XCTAssertTrue(commandContainsTemporaryResponsePath(cmd, "Test.autolink"))
      XCTAssertEqual(linkJob.outputs[0].file, try toPath("libTest.so"))

      XCTAssertFalse(cmd.contains(.flag("-dylib")))
      XCTAssertFalse(cmd.contains(.flag("-static")))
    }

    do {
      // Linux shared objects (.so) are not offered to autolink-extract
      try withTemporaryDirectory { path in
        try localFileSystem.writeFileContents(
          path.appending(components: "libEmpty.so"), bytes:
            """
                /* empty */
            """
            )

        var driver = try Driver(args: commonArgs + ["-emit-executable", "-target", "x86_64-unknown-linux", "libEmpty.so"], env: env)
        let plannedJobs = try driver.planBuild()

        XCTAssertEqual(plannedJobs.count, 4)

        let autolinkExtractJob = plannedJobs[2]
        XCTAssertEqual(autolinkExtractJob.kind,.autolinkExtract)

        let autolinkCmd = autolinkExtractJob.commandLine
        XCTAssertTrue(commandContainsTemporaryPath(autolinkCmd, "foo.o"))
        XCTAssertTrue(commandContainsTemporaryPath(autolinkCmd, "bar.o"))
        XCTAssertTrue(commandContainsTemporaryPath(autolinkCmd, "Test.autolink"))
        XCTAssertFalse(
          autolinkCmd.contains {
            guard case .path(let path) = $0 else { return false }
            if case .relative(let p) = path, p.basename == "libEmpty.so" { return true }
            return false
          }
        )
      }
    }

    do {
      // static linux linking
      var driver = try Driver(args: commonArgs + ["-emit-library", "-static", "-target", "x86_64-unknown-linux"], env: env)
      let plannedJobs = try driver.planBuild()

      XCTAssertEqual(plannedJobs.count, 4)

      let autolinkExtractJob = plannedJobs[2]
      XCTAssertEqual(autolinkExtractJob.kind, .autolinkExtract)

      let autolinkCmd = autolinkExtractJob.commandLine
      XCTAssertTrue(commandContainsTemporaryPath(autolinkCmd, "foo.o"))
      XCTAssertTrue(commandContainsTemporaryPath(autolinkCmd, "bar.o"))
      XCTAssertTrue(commandContainsTemporaryPath(autolinkCmd, "Test.autolink"))

      let linkJob = plannedJobs[3]
      let cmd = linkJob.commandLine
      // we'd expect "ar crs libTest.a foo.o bar.o"
      XCTAssertTrue(cmd.contains(.flag("crs")))
      XCTAssertTrue(commandContainsTemporaryPath(cmd, "foo.o"))
      XCTAssertTrue(commandContainsTemporaryPath(cmd, "bar.o"))
      XCTAssertEqual(linkJob.outputs[0].file, try toPath("libTest.a"))

      XCTAssertFalse(cmd.contains(.flag("-o")))
      XCTAssertFalse(cmd.contains(.flag("-dylib")))
      XCTAssertFalse(cmd.contains(.flag("-static")))
      XCTAssertFalse(cmd.contains(.flag("-shared")))
      XCTAssertFalse(cmd.contains(.flag("--start-group")))
      XCTAssertFalse(cmd.contains(.flag("--end-group")))
    }

    // /usr/lib/swift_static/linux/static-stdlib-args.lnk is required for static
    // linking on Linux, but is not present in macOS toolchains
    #if os(Linux)
    do {
      // executable linking linux static stdlib
      var driver = try Driver(args: commonArgs + ["-emit-executable", "-Osize", "-static-stdlib", "-target", "x86_64-unknown-linux"], env: env)
      let plannedJobs = try driver.planBuild()

      XCTAssertEqual(plannedJobs.count, 4)

      let autolinkExtractJob = plannedJobs[2]
      XCTAssertEqual(autolinkExtractJob.kind, .autolinkExtract)

      let autolinkCmd = autolinkExtractJob.commandLine
      XCTAssertTrue(commandContainsTemporaryPath(autolinkCmd, "foo.o"))
      XCTAssertTrue(commandContainsTemporaryPath(autolinkCmd, "bar.o"))
      XCTAssertTrue(commandContainsTemporaryPath(autolinkCmd, "Test.autolink"))

      let linkJob = plannedJobs[3]
      let cmd = linkJob.commandLine
      XCTAssertTrue(cmd.contains(.flag("-o")))
      XCTAssertTrue(commandContainsTemporaryPath(cmd, "foo.o"))
      XCTAssertTrue(commandContainsTemporaryPath(cmd, "bar.o"))
      XCTAssertTrue(cmd.contains(.flag("--start-group")))
      XCTAssertTrue(cmd.contains(.flag("--end-group")))
      XCTAssertTrue(cmd.contains(.flag("-Os")))
      XCTAssertEqual(linkJob.outputs[0].file, try toPath("Test"))

      XCTAssertFalse(cmd.contains(.flag("-static")))
      XCTAssertFalse(cmd.contains(.flag("-dylib")))
      XCTAssertFalse(cmd.contains(.flag("-shared")))
    }
    #endif

    do {
      // static Wasm linking
      var driver = try Driver(args: commonArgs + ["-emit-library", "-static", "-target", "wasm32-unknown-wasi"], env: env)
      let plannedJobs = try driver.planBuild()

      XCTAssertEqual(plannedJobs.count, 4)

      let autolinkExtractJob = plannedJobs[2]
      XCTAssertEqual(autolinkExtractJob.kind, .autolinkExtract)

      let autolinkCmd = autolinkExtractJob.commandLine
      XCTAssertTrue(commandContainsTemporaryPath(autolinkCmd, "foo.o"))
      XCTAssertTrue(commandContainsTemporaryPath(autolinkCmd, "bar.o"))
      XCTAssertTrue(commandContainsTemporaryPath(autolinkCmd, "Test.autolink"))

      let linkJob = plannedJobs[3]
      let cmd = linkJob.commandLine
      // we'd expect "ar crs libTest.a foo.o bar.o"
      XCTAssertTrue(cmd.contains(.flag("crs")))
      XCTAssertTrue(commandContainsTemporaryPath(cmd, "foo.o"))
      XCTAssertTrue(commandContainsTemporaryPath(cmd, "bar.o"))
      XCTAssertEqual(linkJob.outputs[0].file, try toPath("libTest.a"))

      XCTAssertFalse(cmd.contains(.flag("-o")))
      XCTAssertFalse(cmd.contains(.flag("-dylib")))
      XCTAssertFalse(cmd.contains(.flag("-static")))
      XCTAssertFalse(cmd.contains(.flag("-shared")))
      XCTAssertFalse(commandContainsTemporaryPath(cmd, "Test.autolink"))
    }

    do {
      try withTemporaryDirectory { path in
        try localFileSystem.writeFileContents(path.appending(components: "wasi", "static-executable-args.lnk")) {
          $0.send("garbage")
        }
        // Wasm executable linking
        var driver = try Driver(args: commonArgs + ["-emit-executable", "-Ounchecked",
                                                    "-target", "wasm32-unknown-wasi",
                                                    "-resource-dir", path.pathString,
                                                    "-sdk", "/sdk/path"], env: env)
        let plannedJobs = try driver.planBuild()

        XCTAssertEqual(plannedJobs.count, 4)

        let autolinkExtractJob = plannedJobs[2]
        XCTAssertEqual(autolinkExtractJob.kind, .autolinkExtract)

        let autolinkCmd = autolinkExtractJob.commandLine
        XCTAssertTrue(commandContainsTemporaryPath(autolinkCmd, "foo.o"))
        XCTAssertTrue(commandContainsTemporaryPath(autolinkCmd, "bar.o"))
        XCTAssertTrue(commandContainsTemporaryPath(autolinkCmd, "Test.autolink"))

        let linkJob = plannedJobs[3]
        let cmd = linkJob.commandLine
        XCTAssertTrue(cmd.contains(subsequence: ["-target", "wasm32-unknown-wasi"]))
        XCTAssertTrue(cmd.contains(subsequence: ["--sysroot", .path(.absolute(try .init(validating: "/sdk/path")))]))
        XCTAssertTrue(cmd.contains(.path(.absolute(path.appending(components: "wasi", "wasm32", "swiftrt.o")))))
        XCTAssertTrue(commandContainsTemporaryPath(cmd, "foo.o"))
        XCTAssertTrue(commandContainsTemporaryPath(cmd, "bar.o"))
        XCTAssertTrue(commandContainsTemporaryResponsePath(cmd, "Test.autolink"))
        XCTAssertTrue(cmd.contains(.responseFilePath(.absolute(path.appending(components: "wasi", "static-executable-args.lnk")))))
        XCTAssertTrue(cmd.contains(subsequence: [.flag("-Xlinker"), .flag("--global-base=4096")]))
        XCTAssertTrue(cmd.contains(.flag("-O3")))
        XCTAssertEqual(linkJob.outputs[0].file, try toPath("Test"))

        XCTAssertFalse(cmd.contains(.flag("-dylib")))
        XCTAssertFalse(cmd.contains(.flag("-shared")))
      }
    }

    do {
      // Linker flags with and without space
      var driver = try Driver(args: commonArgs + ["-lsomelib","-l","otherlib"], env: env)
      let plannedJobs = try driver.planBuild()
      let cmd = plannedJobs.last!.commandLine
      XCTAssertTrue(cmd.contains(.flag("-lsomelib")))
      XCTAssertTrue(cmd.contains(.flag("-lotherlib")))
    }

    do {
      // The Android NDK only uses the lld linker now
      var driver = try Driver(args: commonArgs + ["-emit-library", "-target", "aarch64-unknown-linux-android24", "-use-ld=lld"], env: env)
      let plannedJobs = try driver.planBuild().removingAutolinkExtractJobs()
      let lastJob = plannedJobs.last!
      XCTAssertTrue(lastJob.tool.name.contains("clang"))
      XCTAssertJobInvocationMatches(lastJob, .flag("-fuse-ld=lld"))
    }
  }

  func testWebAssemblyUnsupportedFeatures() throws {
    var env = ProcessEnv.block
    env["SWIFT_DRIVER_SWIFT_AUTOLINK_EXTRACT_EXEC"] = "/garbage/swift-autolink-extract"
    do {
      var driver = try Driver(args: ["swift", "-target", "wasm32-unknown-wasi", "foo.swift"], env: env)
      XCTAssertThrowsError(try driver.planBuild()) {
        guard case WebAssemblyToolchain.Error.interactiveModeUnsupportedForTarget("wasm32-unknown-wasi") = $0 else {
          XCTFail()
          return
        }
      }
    }

    do {
      var driver = try Driver(args: ["swiftc", "-target", "wasm32-unknown-wasi", "-emit-library", "foo.swift"], env: env)
      XCTAssertThrowsError(try driver.planBuild()) {
        guard case WebAssemblyToolchain.Error.dynamicLibrariesUnsupportedForTarget("wasm32-unknown-wasi") = $0 else {
          XCTFail()
          return
        }
      }
    }

    do {
      var driver = try Driver(args: ["swiftc", "-target", "wasm32-unknown-wasi", "-no-static-executable", "foo.swift"], env: env)
      XCTAssertThrowsError(try driver.planBuild()) {
        guard case WebAssemblyToolchain.Error.dynamicLibrariesUnsupportedForTarget("wasm32-unknown-wasi") = $0 else {
          XCTFail()
          return
        }
      }
    }

    do {
      XCTAssertThrowsError(try Driver(args: ["swiftc", "-target", "wasm32-unknown-wasi", "foo.swift", "-sanitize=thread"], env: env)) {
        guard case WebAssemblyToolchain.Error.sanitizersUnsupportedForTarget("wasm32-unknown-wasi") = $0 else {
          XCTFail()
          return
        }
      }
    }
  }

  private func clangPathInActiveXcode() throws -> AbsolutePath? {
#if !os(macOS)
    return nil
#else
    let process = Process(arguments: ["xcrun", "-toolchain", "default", "-f", "clang"])
    try process.launch()
    let result = try process.waitUntilExit()
    guard result.exitStatus == .terminated(code: EXIT_SUCCESS) else { return nil }
    guard let path = String(bytes: try result.output.get(), encoding: .utf8) else { return nil }
    return path.isEmpty ? nil : try AbsolutePath(validating: path.spm_chomp())
#endif
  }

  func testCompatibilityLibs() throws {
    var env = ProcessEnv.block
    env["SWIFT_DRIVER_TESTS_ENABLE_EXEC_PATH_FALLBACK"] = "1"
    try withTemporaryDirectory { path in
      let path5_0Mac = path.appending(components: "macosx", "libswiftCompatibility50.a")
      let path5_1Mac = path.appending(components: "macosx", "libswiftCompatibility51.a")
      let pathDynamicReplacementsMac = path.appending(components: "macosx", "libswiftCompatibilityDynamicReplacements.a")
      let path5_0iOS = path.appending(components: "iphoneos", "libswiftCompatibility50.a")
      let path5_1iOS = path.appending(components: "iphoneos", "libswiftCompatibility51.a")
      let pathDynamicReplacementsiOS = path.appending(components: "iphoneos", "libswiftCompatibilityDynamicReplacements.a")
      let pathCompatibilityPacksMac = path.appending(components: "macosx", "libswiftCompatibilityPacks.a")

      for compatibilityLibPath in [path5_0Mac, path5_1Mac,
                                   pathDynamicReplacementsMac, path5_0iOS,
                                   path5_1iOS, pathDynamicReplacementsiOS,
                                   pathCompatibilityPacksMac] {
        try localFileSystem.createDirectory(compatibilityLibPath.parentDirectory, recursive: true)
        try localFileSystem.writeFileContents(compatibilityLibPath, bytes: "Empty")
      }
      let commonArgs = ["swiftc", "foo.swift", "bar.swift",  "-module-name", "Test", "-resource-dir", path.pathString]

      do {
        var driver = try Driver(args: commonArgs + ["-target", "x86_64-apple-macosx10.14"], env: env)
        let plannedJobs = try driver.planBuild()

        XCTAssertEqual(3, plannedJobs.count)
        let linkJob = plannedJobs[2]
        XCTAssertEqual(linkJob.kind, .link)
        let cmd = linkJob.commandLine

        XCTAssertTrue(cmd.contains(subsequence: [.flag("-force_load"), .path(.absolute(path5_0Mac))]))
        XCTAssertTrue(cmd.contains(subsequence: [.flag("-force_load"), .path(.absolute(path5_1Mac))]))
        XCTAssertTrue(cmd.contains(subsequence: [.flag("-force_load"), .path(.absolute(pathDynamicReplacementsMac))]))

        XCTAssertFalse(cmd.contains(subsequence: [.flag("-force_load"), .path(.absolute(pathCompatibilityPacksMac))]))
        XCTAssertTrue(cmd.contains(subsequence: [.path(.absolute(pathCompatibilityPacksMac))]))
      }

      do {
        var driver = try Driver(args: commonArgs + ["-target", "x86_64-apple-macosx10.15.1"], env: env)
        let plannedJobs = try driver.planBuild()

        XCTAssertEqual(3, plannedJobs.count)
        let linkJob = plannedJobs[2]
        XCTAssertEqual(linkJob.kind, .link)
        let cmd = linkJob.commandLine

        XCTAssertFalse(cmd.contains(subsequence: [.flag("-force_load"), .path(.absolute(path5_0Mac))]))
        XCTAssertTrue(cmd.contains(subsequence: [.flag("-force_load"), .path(.absolute(path5_1Mac))]))
        XCTAssertFalse(cmd.contains(subsequence: [.flag("-force_load"), .path(.absolute(pathDynamicReplacementsMac))]))

        XCTAssertFalse(cmd.contains(subsequence: [.flag("-force_load"), .path(.absolute(pathCompatibilityPacksMac))]))
        XCTAssertTrue(cmd.contains(subsequence: [.path(.absolute(pathCompatibilityPacksMac))]))
      }

      do {
        var driver = try Driver(args: commonArgs + ["-target", "x86_64-apple-macosx10.15.4"], env: env)
        let plannedJobs = try driver.planBuild()

        XCTAssertEqual(3, plannedJobs.count)
        let linkJob = plannedJobs[2]
        XCTAssertEqual(linkJob.kind, .link)
        let cmd = linkJob.commandLine

        XCTAssertFalse(cmd.contains(subsequence: [.flag("-force_load"), .path(.absolute(path5_0Mac))]))
        XCTAssertFalse(cmd.contains(subsequence: [.flag("-force_load"), .path(.absolute(path5_1Mac))]))
        XCTAssertFalse(cmd.contains(subsequence: [.flag("-force_load"), .path(.absolute(pathDynamicReplacementsMac))]))

        XCTAssertFalse(cmd.contains(subsequence: [.flag("-force_load"), .path(.absolute(pathCompatibilityPacksMac))]))
        XCTAssertTrue(cmd.contains(subsequence: [.path(.absolute(pathCompatibilityPacksMac))]))
      }

      do {
        var driver = try Driver(args: commonArgs + ["-target", "x86_64-apple-macosx10.15.4", "-runtime-compatibility-version", "5.0"], env: env)
        let plannedJobs = try driver.planBuild()

        XCTAssertEqual(3, plannedJobs.count)
        let linkJob = plannedJobs[2]
        XCTAssertEqual(linkJob.kind, .link)
        let cmd = linkJob.commandLine

        XCTAssertTrue(cmd.contains(subsequence: [.flag("-force_load"), .path(.absolute(path5_0Mac))]))
        XCTAssertTrue(cmd.contains(subsequence: [.flag("-force_load"), .path(.absolute(path5_1Mac))]))
        XCTAssertTrue(cmd.contains(subsequence: [.flag("-force_load"), .path(.absolute(pathDynamicReplacementsMac))]))

        XCTAssertFalse(cmd.contains(subsequence: [.flag("-force_load"), .path(.absolute(pathCompatibilityPacksMac))]))
        XCTAssertTrue(cmd.contains(subsequence: [.path(.absolute(pathCompatibilityPacksMac))]))
      }

      do {
        var driver = try Driver(args: commonArgs + ["-target", "arm64-apple-ios13.0"], env: env)
        let plannedJobs = try driver.planBuild()

        XCTAssertEqual(3, plannedJobs.count)
        let linkJob = plannedJobs[2]
        XCTAssertEqual(linkJob.kind, .link)
        let cmd = linkJob.commandLine

        XCTAssertFalse(cmd.contains(subsequence: [.flag("-force_load"), .path(.absolute(path5_0iOS))]))
        XCTAssertTrue(cmd.contains(subsequence: [.flag("-force_load"), .path(.absolute(path5_1iOS))]))
        XCTAssertFalse(cmd.contains(subsequence: [.flag("-force_load"), .path(.absolute(pathDynamicReplacementsiOS))]))
      }

      do {
        var driver = try Driver(args: commonArgs + ["-target", "arm64-apple-ios12.0"], env: env)
        let plannedJobs = try driver.planBuild()

        XCTAssertEqual(3, plannedJobs.count)
        let linkJob = plannedJobs[2]
        XCTAssertEqual(linkJob.kind, .link)
        let cmd = linkJob.commandLine

        XCTAssertTrue(cmd.contains(subsequence: [.flag("-force_load"), .path(.absolute(path5_0iOS))]))
        XCTAssertTrue(cmd.contains(subsequence: [.flag("-force_load"), .path(.absolute(path5_1iOS))]))
        XCTAssertTrue(cmd.contains(subsequence: [.flag("-force_load"), .path(.absolute(pathDynamicReplacementsiOS))]))
      }
    }
  }

  func testSanitizerRecoverArgs() throws {
    let commonArgs = ["swiftc", "foo.swift", "bar.swift",]
    do {
      // address sanitizer + address sanitizer recover
      var driver = try Driver(args: commonArgs + ["-sanitize=address", "-sanitize-recover=address"])
      let plannedJobs = try driver.planBuild().removingAutolinkExtractJobs()

      XCTAssertEqual(plannedJobs.count, 3)

      let compileJob = plannedJobs[0]
      let compileCmd = compileJob.commandLine
      XCTAssertTrue(compileCmd.contains(.flag("-sanitize=address")))
      XCTAssertTrue(compileCmd.contains(.flag("-sanitize-recover=address")))
    }
    do {
      // invalid sanitize recover arg
      try assertDriverDiagnostics(args: commonArgs + ["-sanitize-recover=foo"]) {
        $1.expect(.error("invalid value 'foo' in '-sanitize-recover='"))
      }
    }
    do {
      // only address is supported
      try assertDriverDiagnostics(args: commonArgs + ["-sanitize-recover=thread"]) {
        $1.expect(.error("unsupported argument 'thread' to option '-sanitize-recover='"))
      }
    }
    do {
      // only address is supported
      try assertDriverDiagnostics(args: commonArgs + ["-sanitize-recover=scudo"]) {
        $1.expect(.error("unsupported argument 'scudo' to option '-sanitize-recover='"))
      }
    }
    do {
      // invalid sanitize recover arg
      try assertDriverDiagnostics(args: commonArgs + ["-sanitize-recover=undefined"]) {
        $1.expect(.error("unsupported argument 'undefined' to option '-sanitize-recover='"))
      }
    }
    do {
      // no sanitizer + address sanitizer recover
      try assertDriverDiagnostics(args: commonArgs + ["-sanitize-recover=address"]) {
        $1.expect(.warning("option '-sanitize-recover=address' has no effect when 'address' sanitizer is disabled. Use -sanitize=address to enable the sanitizer"))
      }
    }
    do {
      // thread sanitizer + address sanitizer recover
      try assertDriverDiagnostics(args: commonArgs + ["-sanitize=thread", "-sanitize-recover=address"]) {
      #if os(Windows)
        $1.expect(.error("thread sanitizer is unavailable on target 'x86_64-unknown-windows-msvc'"))
      #endif
        $1.expect(.warning("option '-sanitize-recover=address' has no effect when 'address' sanitizer is disabled. Use -sanitize=address to enable the sanitizer"))
      }
    }
    // "-sanitize=undefined" is not available on x86_64-unknown-linux-gnu
    #if os(macOS)
    do {
      // multiple sanitizers separately
      try assertDriverDiagnostics(args: commonArgs + ["-sanitize=undefined", "-sanitize=address", "-sanitize-recover=address"]) {
        $1.forbidUnexpected(.error, .warning)
      }
    }
    do {
      // comma sanitizer + address sanitizer recover together
      try assertDriverDiagnostics(args: commonArgs + ["-sanitize=undefined,address", "-sanitize-recover=address"]) {
        $1.forbidUnexpected(.error, .warning)
      }
    }
    #endif
  }

  func testSanitizerArgs() throws {
    let commonArgs = [
      "swiftc", "foo.swift", "bar.swift", "-emit-executable", "-module-name", "Test", "-use-ld=lld"
    ]

  #if os(macOS) || os(Windows)
    do {
      // address sanitizer
      var driver = try Driver(args: commonArgs + ["-sanitize=address"])
      let jobs = try driver.planBuild().removingAutolinkExtractJobs()

      XCTAssertEqual(jobs.count, 3)
      XCTAssertJobInvocationMatches(jobs[0], .flag("-sanitize=address"))
      XCTAssertJobInvocationMatches(jobs[2], .flag("-fsanitize=address"))
    }

    do {
      // address sanitizer on a dylib
      var driver = try Driver(args: commonArgs + ["-sanitize=address", "-emit-library"])
      let jobs = try driver.planBuild().removingAutolinkExtractJobs()

      XCTAssertEqual(jobs.count, 3)
      XCTAssertJobInvocationMatches(jobs[0], .flag("-sanitize=address"))
      XCTAssertJobInvocationMatches(jobs[2], .flag("-fsanitize=address"))
    }

    do {
      // *no* address sanitizer on a static lib
      var driver = try Driver(args: commonArgs + ["-sanitize=address", "-emit-library", "-static"])
      let jobs = try driver.planBuild().removingAutolinkExtractJobs()

      XCTAssertEqual(jobs.count, 3)
      XCTAssertFalse(jobs[2].commandLine.contains(.flag("-fsanitize=address")))
    }

#if !os(Windows)
    do {
      // thread sanitizer
      var driver = try Driver(args: commonArgs + ["-sanitize=thread"])
      let plannedJobs = try driver.planBuild()

      XCTAssertEqual(plannedJobs.count, 3)

      let compileJob = plannedJobs[0]
      let compileCmd = compileJob.commandLine
      XCTAssertTrue(compileCmd.contains(.flag("-sanitize=thread")))

      let linkJob = plannedJobs[2]
      let linkCmd = linkJob.commandLine
      XCTAssertTrue(linkCmd.contains(.flag("-fsanitize=thread")))
    }
#endif

    do {
      // undefined behavior sanitizer
      var driver = try Driver(args: commonArgs + ["-sanitize=undefined"])
      let jobs = try driver.planBuild().removingAutolinkExtractJobs()

      XCTAssertEqual(jobs.count, 3)
      XCTAssertJobInvocationMatches(jobs[0], .flag("-sanitize=undefined"))
      XCTAssertJobInvocationMatches(jobs[2], .flag("-fsanitize=undefined"))
    }

    // FIXME: This test will fail when run on macOS, because the driver uses
    //        the existence of the runtime support libraries to determine if
    //        a sanitizer is supported. Until we allow cross-compiling with
    //        sanitizers, we'll need to disable this test on macOS
    #if os(Linux)
    do {
      // linux multiple sanitizers
      var driver = try Driver(
        args: commonArgs + [
          "-target", "x86_64-unknown-linux",
          "-sanitize=address", "-sanitize=undefined"
        ]
      )
      let plannedJobs = try driver.planBuild()

      XCTAssertEqual(plannedJobs.count, 4)

      let compileJob = plannedJobs[0]
      let compileCmd = compileJob.commandLine
      XCTAssertTrue(compileCmd.contains(.flag("-sanitize=address")))
      XCTAssertTrue(compileCmd.contains(.flag("-sanitize=undefined")))

      let linkJob = plannedJobs[3]
      let linkCmd = linkJob.commandLine
      XCTAssertTrue(linkCmd.contains(.flag("-fsanitize=address,undefined")))
    }

    do {
      // linux scudo hardened allocator
      var driver = try Driver(
        args: commonArgs + [
          "-target", "x86_64-unknown-linux",
          "-sanitize=scudo"
        ]
      )
      let plannedJobs = try driver.planBuild()

      XCTAssertEqual(plannedJobs.count, 4)

      let compileJob = plannedJobs[0]
      let compileCmd = compileJob.commandLine
      XCTAssertTrue(compileCmd.contains(.flag("-sanitize=scudo")))

      let linkJob = plannedJobs[3]
      let linkCmd = linkJob.commandLine
      XCTAssertTrue(linkCmd.contains(.flag("-fsanitize=scudo")))
    }
    #endif
  #endif

  // FIXME: This test will fail when not run on Android, because the driver uses
  //        the existence of the runtime support libraries to determine if
  //        a sanitizer is supported. Until we allow cross-compiling with
  //        sanitizers, this test is disabled outside Android.
  #if os(Android)
    do {
      var driver = try Driver(
        args: commonArgs + [
          "-target", "aarch64-unknown-linux-android", "-sanitize=address"
        ]
      )
      let plannedJobs = try driver.planBuild()

      XCTAssertEqual(plannedJobs.count, 4)

      let compileJob = plannedJobs[0]
      let compileCmd = compileJob.commandLine
      XCTAssertTrue(compileCmd.contains(.flag("-sanitize=address")))

      let linkJob = plannedJobs[3]
      let linkCmd = linkJob.commandLine
      XCTAssertTrue(linkCmd.contains(.flag("-fsanitize=address")))
    }
  #endif

    func checkWASITarget(target: String, clangOSDir: String) throws {
      try withTemporaryDirectory { resourceDir in
        var env = ProcessEnv.block
        env["SWIFT_DRIVER_SWIFT_AUTOLINK_EXTRACT_EXEC"] = "/garbage/swift-autolink-extract"

        let asanRuntimeLibPath = resourceDir.appending(components: [
          "clang", "lib", clangOSDir, "libclang_rt.asan-wasm32.a"
        ])
        try localFileSystem.writeFileContents(asanRuntimeLibPath) {
          $0.send("garbage")
        }
        try localFileSystem.writeFileContents(resourceDir.appending(components: "wasi", "static-executable-args.lnk")) {
          $0.send("garbage")
        }

        var driver = try Driver(
          args: commonArgs + [
            "-target", target, "-sanitize=address",
            "-resource-dir", resourceDir.pathString
          ],
          env: env
        )
        let plannedJobs = try driver.planBuild()

        XCTAssertEqual(plannedJobs.count, 4)

        let compileJob = plannedJobs[0]
        let compileCmd = compileJob.commandLine
        XCTAssertTrue(compileCmd.contains(.flag("-sanitize=address")))

        let linkJob = plannedJobs[3]
        let linkCmd = linkJob.commandLine
        XCTAssertTrue(linkCmd.contains(.flag("-fsanitize=address")))
      }
    }
    do {
      try checkWASITarget(target: "wasm32-unknown-wasi", clangOSDir: "wasi")
      try checkWASITarget(target: "wasm32-unknown-wasip1", clangOSDir: "wasip1")
      try checkWASITarget(target: "wasm32-unknown-wasip1-threads", clangOSDir: "wasip1")
    }
  }

  func testSanitizerCoverageArgs() throws {
    try assertDriverDiagnostics(args: ["swiftc", "foo.swift", "-sanitize-coverage=func,trace-cmp"]) {
      $1.expect(.error("option '-sanitize-coverage=' requires a sanitizer to be enabled. Use -sanitize= to enable a sanitizer"))
    }

#if os(Windows)
    throw XCTSkip("tsan is not yet available on Windows")
#else
    try assertDriverDiagnostics(args: ["swiftc", "foo.swift", "-sanitize=thread", "-sanitize-coverage=bar"]) {
      $1.expect(.error("option '-sanitize-coverage=' is missing a required argument (\"func\", \"bb\", \"edge\")"))
      $1.expect(.error("unsupported argument 'bar' to option '-sanitize-coverage='"))
    }

    try assertDriverDiagnostics(args: ["swiftc", "foo.swift", "-sanitize=thread", "-sanitize-coverage=func,baz"]) {
      $1.expect(.error("unsupported argument 'baz' to option '-sanitize-coverage='"))
    }

    try assertNoDriverDiagnostics(args: "swiftc", "foo.swift", "-sanitize=thread", "-sanitize-coverage=edge,indirect-calls,trace-bb,trace-cmp,8bit-counters,pc-table,inline-8bit-counters")
#endif
  }

  func testSanitizerAddressUseOdrIndicator() throws {
    do {
      var driver = try Driver(args: ["swiftc", "-sanitize=address", "-sanitize-address-use-odr-indicator", "Test.swift"])

      let plannedJobs = try driver.planBuild().removingAutolinkExtractJobs()
      XCTAssertEqual(plannedJobs.count, 2)
      XCTAssertEqual(plannedJobs[0].kind, .compile)
      XCTAssert(plannedJobs[0].commandLine.contains(.flag("-sanitize=address")))
      XCTAssert(plannedJobs[0].commandLine.contains(.flag("-sanitize-address-use-odr-indicator")))
    }

    do {
      try assertDriverDiagnostics(args: ["swiftc", "-sanitize=thread", "-sanitize-address-use-odr-indicator", "Test.swift"]) {
        $1.expect(.warning("option '-sanitize-address-use-odr-indicator' has no effect when 'address' sanitizer is disabled. Use -sanitize=address to enable the sanitizer"))
#if os(Windows)
        $1.expect(.error("thread sanitizer is unavailable on target 'x86_64-unknown-windows-msvc'"))
#endif
      }
    }

    do {
      try assertDriverDiagnostics(args: ["swiftc", "-sanitize-address-use-odr-indicator", "Test.swift"]) {
        $1.expect(.warning("option '-sanitize-address-use-odr-indicator' has no effect when 'address' sanitizer is disabled. Use -sanitize=address to enable the sanitizer"))
      }
    }
  }

  func testSanitizeStableAbi() throws {
#if !canImport(Darwin)
      throw XCTSkip("-sanitize-stable-abi is only implemented on Darwin")
#else
    var driver = try Driver(args: ["swiftc", "-sanitize=address", "-sanitize-stable-abi", "Test.swift"])
    guard driver.isFrontendArgSupported(.sanitizeStableAbiEQ) else {
      return
    }

    do {
      let plannedJobs = try driver.planBuild().removingAutolinkExtractJobs()
      XCTAssertEqual(plannedJobs.count, 2)
      XCTAssertEqual(plannedJobs[0].kind, .compile)
      XCTAssert(plannedJobs[0].commandLine.contains(.flag("-sanitize=address")))
      XCTAssert(plannedJobs[0].commandLine.contains(.flag("-sanitize-stable-abi")))

      XCTAssert(plannedJobs[1].commandLine.contains(.flag("-fsanitize=address")))
      XCTAssert(plannedJobs[1].commandLine.contains(.flag("-fsanitize-stable-abi")))
    }

    do {
      try assertDriverDiagnostics(args: ["swiftc","-sanitize-stable-abi", "Test.swift"]) {
        $1.expect(.warning("option '-sanitize-stable-abi' has no effect when 'address' sanitizer is disabled. Use -sanitize=address to enable the sanitizer"))
      }
    }
#endif
  }

  func testADDITIONAL_SWIFT_DRIVER_FLAGS() throws {
    var env = ProcessEnv.block
    env["ADDITIONAL_SWIFT_DRIVER_FLAGS"] = "-Xfrontend -unknown1 -Xfrontend -unknown2"
    var driver = try Driver(args: ["swiftc", "foo.swift", "-module-name", "Test"], env: env)
    let plannedJobs = try driver.planBuild().removingAutolinkExtractJobs()

    XCTAssertEqual(plannedJobs.count, 2)

    XCTAssertJobInvocationMatches(plannedJobs[0], .flag("-unknown1"))
    XCTAssertJobInvocationMatches(plannedJobs[0], .flag("-unknown2"))

    XCTAssertEqual(plannedJobs[1].kind, .link)
  }

  func testBatchModeCompiles() throws {
    do {
      var driver1 = try Driver(args: ["swiftc", "foo1.swift", "bar1.swift", "foo2.swift", "bar2.swift", "foo3.swift", "bar3.swift", "foo4.swift", "bar4.swift", "foo5.swift", "bar5.swift", "wibble.swift", "-module-name", "Test", "-enable-batch-mode", "-driver-batch-count", "3"])
      let plannedJobs = try driver1.planBuild().removingAutolinkExtractJobs()
      XCTAssertEqual(plannedJobs.count, 4)
      XCTAssertEqual(plannedJobs[0].outputs.count, 4)
      XCTAssertTrue(matchTemporary(plannedJobs[0].outputs.first!.file, "foo1.o"))
      XCTAssertEqual(plannedJobs[1].outputs.count, 4)
      XCTAssertTrue(matchTemporary(plannedJobs[1].outputs.first!.file, "foo3.o"))
      XCTAssertEqual(plannedJobs[2].outputs.count, 3)
      XCTAssertTrue(matchTemporary(plannedJobs[2].outputs.first!.file, "foo5.o"))
      XCTAssertTrue(plannedJobs[3].tool.name.contains("clang"))
      XCTAssertEqual(plannedJobs[3].outputs.count, 1)
      XCTAssertEqual(plannedJobs[3].outputs.first!.file, try toPath(executableName("Test")))
    }

    // Test 1 partition results in 1 job
    do {
      var driver = try Driver(args: ["swiftc", "-toolchain-stdlib-rpath", "-module-cache-path", "/tmp/clang-module-cache", "-swift-version", "4", "-Xfrontend", "-ignore-module-source-info", "-module-name", "batch", "-enable-batch-mode", "-j", "1", "-c", "main.swift", "lib.swift"])
      let plannedJobs = try driver.planBuild().removingAutolinkExtractJobs()
      XCTAssertEqual(plannedJobs.count, 1)
      var count = 0
      for arg in plannedJobs[0].commandLine where arg == .flag("-primary-file") {
        count += 1
      }
      XCTAssertEqual(count, 2)
    }
  }

  func testPrivateInterfacePathImplicit() throws {
    var driver1 = try Driver(args: ["swiftc", "foo.swift", "-emit-module", "-module-name",
                                   "foo", "-emit-module-interface",
                                   "-enable-library-evolution"])

    let plannedJobs = try driver1.planBuild()
    XCTAssertEqual(plannedJobs.count, 3)

    let emitInterfaceJob = try plannedJobs.findJob(.emitModule)
    XCTAssertJobInvocationMatches(emitInterfaceJob, .flag("-emit-module-interface-path"))
    XCTAssertJobInvocationMatches(emitInterfaceJob, .flag("-emit-private-module-interface-path"))
  }

  func testPackageInterfacePathImplicit() throws {
    let envVars = ProcessEnv.block

    // A .package.swiftinterface should only be generated if package-name is passed.
    do {
      var driver = try Driver(args: ["swiftc", "foo.swift", "-emit-module", "-module-name", "foo",
                                     "-package-name", "mypkg", "-library-level", "api",
                                     "-emit-module-interface", "-enable-library-evolution"], env: envVars)
      let plannedJobs = try driver.planBuild()
      XCTAssertEqual(plannedJobs.count, 3)
      let emitInterfaceJob = plannedJobs[0]
      XCTAssertJobInvocationMatches(emitInterfaceJob, .flag("-emit-module-interface-path"))
      XCTAssertJobInvocationMatches(emitInterfaceJob, .flag("-emit-private-module-interface-path"))
      XCTAssertJobInvocationMatches(emitInterfaceJob, .flag("-emit-package-module-interface-path"))
    }

    // package-name is not passed, so package interface should not be generated.
    do {
      var driver = try Driver(args: ["swiftc", "foo.swift", "-emit-module", "-module-name", "foo", "-library-level", "api",
                                     "-emit-module-interface", "-enable-library-evolution"], env: envVars)
      let plannedJobs = try driver.planBuild()
      XCTAssertEqual(plannedJobs.count, 3)
      let emitInterfaceJob = plannedJobs[0]
      XCTAssertJobInvocationMatches(emitInterfaceJob, .flag("-emit-module-interface-path"))
      XCTAssertJobInvocationMatches(emitInterfaceJob, .flag("-emit-private-module-interface-path"))
      XCTAssertFalse(emitInterfaceJob.commandLine.contains(.flag("-emit-package-module-interface-path")))
    }

    // package-name is not passed, so specifying emit-package-module-interface-path should be a no-op.
    do {
      var driver = try Driver(args: ["swiftc", "foo.swift", "-emit-module", "-module-name", "foo",
                                     "-emit-module-interface", "-library-level", "api",
                                     "-emit-package-module-interface-path", "foo.package.swiftinterface",
                                     "-enable-library-evolution"], env: envVars)
      let plannedJobs = try driver.planBuild()
      XCTAssertEqual(plannedJobs.count, 3)
      let emitInterfaceJob = plannedJobs[0]
      XCTAssertJobInvocationMatches(emitInterfaceJob, .flag("-emit-module-interface-path"))
      XCTAssertJobInvocationMatches(emitInterfaceJob, .flag("-emit-private-module-interface-path"))
      XCTAssertFalse(emitInterfaceJob.commandLine.contains(.flag("-emit-package-module-interface-path")))
    }
  }

  func testSingleThreadedWholeModuleOptimizationCompiles() throws {
    var envVars = ProcessEnv.block
    envVars["SWIFT_DRIVER_LD_EXEC"] = ld.nativePathString(escaped: false)
    var driver1 = try Driver(args: ["swiftc", "-whole-module-optimization", "foo.swift", "bar.swift", "-emit-library", "-emit-module", "-module-name", "Test", "-emit-module-interface", "-emit-objc-header-path", "Test-Swift.h", "-emit-private-module-interface-path", "Test.private.swiftinterface", "-emit-tbd", "-o", "libTest"],
                             env: envVars)
    let plannedJobs = try driver1.planBuild().removingAutolinkExtractJobs()
    XCTAssertEqual(plannedJobs.count, 3)
    XCTAssertEqual(Set(plannedJobs.map { $0.kind }), Set([.compile, .emitModule, .link]))

    XCTAssertEqual(plannedJobs[0].kind, .compile)
    XCTAssertEqual(plannedJobs[0].outputs.count, 1)
    XCTAssertTrue(matchTemporary(plannedJobs[0].outputs[0].file, "Test.o"))
    XCTAssertFalse(plannedJobs[0].commandLine.contains(.flag("-primary-file")))

    let emitModuleJob = try plannedJobs.findJob(.emitModule)
    XCTAssertEqual(emitModuleJob.outputs.count, driver1.targetTriple.isDarwin ? 8 : 7)
    XCTAssertEqual(emitModuleJob.outputs[0].file, try toPath("Test.swiftmodule"))
    XCTAssertEqual(emitModuleJob.outputs[1].file, try toPath("Test.swiftdoc"))
    XCTAssertEqual(emitModuleJob.outputs[2].file, try toPath("Test.swiftsourceinfo"))
#if os(Windows)
    XCTAssertEqual(emitModuleJob.outputs[3].file, try toPath("Test.swiftinterface"))
#else
    XCTAssertEqual(emitModuleJob.outputs[3].file, try VirtualPath(path: "./Test.swiftinterface"))
#endif
    XCTAssertEqual(emitModuleJob.outputs[4].file, try toPath("Test.private.swiftinterface"))
    XCTAssertEqual(emitModuleJob.outputs[5].file, try toPath("Test-Swift.h"))
#if os(Windows)
    XCTAssertEqual(emitModuleJob.outputs[6].file, try toPath("Test.tbd"))
#else
    XCTAssertEqual(emitModuleJob.outputs[6].file, try VirtualPath(path: "./Test.tbd"))
#endif
    if driver1.targetTriple.isDarwin {
        XCTAssertEqual(emitModuleJob.outputs[7].file, try toPath("Test.abi.json"))
    }
    XCTAssertFalse(emitModuleJob.commandLine.contains(.flag("-primary-file")))
    XCTAssertJobInvocationMatches(emitModuleJob, .flag("-emit-module-interface-path"))
    XCTAssertJobInvocationMatches(emitModuleJob, .flag("-emit-private-module-interface-path"))
  }


  func testIndexFileEntryInSupplementaryFileOutputMap() throws {
    let workingDirectory = try AbsolutePath(validating: "/tmp")
    var driver1 = try Driver(args: [
      "swiftc", "foo1.swift", "foo2.swift", "foo3.swift", "foo4.swift", "foo5.swift",
      "-index-file", "-index-file-path", "foo5.swift", "-o", "/tmp/t.o",
      "-index-store-path", "/tmp/idx",
      "-working-directory", workingDirectory.nativePathString(escaped: false)
    ])
    let plannedJobs = try driver1.planBuild().removingAutolinkExtractJobs()
    XCTAssertEqual(plannedJobs.count, 1)
    let map = try XCTUnwrap(plannedJobs[0].commandLine.supplementaryOutputFilemap)
    // This is to match the legacy driver behavior
    // Make sure the supplementary output map has an entry for the Swift file
    // under indexing and its indexData entry is the primary output file
    let entry = try XCTUnwrap(map.entries[VirtualPath.absolute(workingDirectory.appending(component: "foo5.swift")).intern()])
    XCTAssertEqual(VirtualPath.lookup(entry[.indexData]!), .absolute(workingDirectory.appending(component: "t.o")))
  }

  func testMultiThreadedWholeModuleOptimizationCompiles() throws {
    do {
      var driver1 = try Driver(args: [
        "swiftc", "-whole-module-optimization", "foo.swift", "bar.swift", "wibble.swift",
        "-module-name", "Test", "-num-threads", "4"
      ])
      let plannedJobs = try driver1.planBuild().removingAutolinkExtractJobs()
      XCTAssertEqual(plannedJobs.count, 2)
      XCTAssertEqual(plannedJobs[0].kind, .compile)
      XCTAssertEqual(plannedJobs[0].outputs.count, 3)
      XCTAssertTrue(matchTemporary(plannedJobs[0].outputs[0].file, "foo.o"))
      XCTAssertTrue(matchTemporary(plannedJobs[0].outputs[1].file, "bar.o"))
      XCTAssertTrue(matchTemporary(plannedJobs[0].outputs[2].file, "wibble.o"))
      XCTAssert(!plannedJobs[0].commandLine.contains(.flag("-primary-file")))

      XCTAssertEqual(plannedJobs[1].kind, .link)
    }

    // emit-module
    do {
      var driver = try Driver(args: ["swiftc", "-module-name=ThisModule", "-wmo", "-num-threads", "4", "main.swift", "multi-threaded.swift", "-emit-module", "-o", "test.swiftmodule"])
      let plannedJobs = try driver.planBuild().removingAutolinkExtractJobs()
      XCTAssertEqual(plannedJobs.count, 1)
      XCTAssertEqual(plannedJobs[0].kind, .compile)
      XCTAssertEqual(plannedJobs[0].inputs.count, 2)
      XCTAssertEqual(plannedJobs[0].inputs[0].file, try toPath("main.swift"))
      XCTAssertEqual(plannedJobs[0].inputs[1].file, try toPath("multi-threaded.swift"))
      XCTAssertEqual(plannedJobs[0].outputs.count, driver.targetTriple.isDarwin ? 4 : 3)
      XCTAssertEqual(plannedJobs[0].outputs[0].file, try toPath("test.swiftmodule"))
    }
  }

  func testEmitABIDescriptor() throws {
#if !os(macOS)
    try XCTSkipIf(true, "Skipping: ABI descriptor is only emitted on Darwin platforms.")
#endif
    do {
      var driver = try Driver(args: ["swiftc", "-module-name=ThisModule", "-wmo", "main.swift", "multi-threaded.swift", "-emit-module", "-o", "test.swiftmodule"])
      let plannedJobs = try driver.planBuild().removingAutolinkExtractJobs()

      XCTAssertEqual(plannedJobs.count, 1)

      XCTAssertEqual(plannedJobs[0].kind, .compile)
      XCTAssertJobInvocationMatches(plannedJobs[0], .flag("-emit-abi-descriptor-path"))
    }
    do {
      var driver = try Driver(args: ["swiftc", "-module-name=ThisModule", "main.swift", "multi-threaded.swift", "-emit-module", "-o", "test.swiftmodule", "-experimental-emit-module-separately"])
      let plannedJobs = try driver.planBuild().removingAutolinkExtractJobs()

      XCTAssertEqual(plannedJobs.count, 3)

      XCTAssertEqual(plannedJobs[0].kind, .emitModule)
      XCTAssertJobInvocationMatches(plannedJobs[0], .flag("-emit-abi-descriptor-path"))
    }
  }

  func testWMOWithNonSourceInput() throws {
    var driver1 = try Driver(args: [
      "swiftc", "-whole-module-optimization", "danger.o", "foo.swift", "bar.swift", "wibble.swift", "-module-name", "Test",
      "-driver-filelist-threshold=0"
    ])
    let plannedJobs = try driver1.planBuild().removingAutolinkExtractJobs()
    XCTAssertEqual(plannedJobs.count, 2)
    let compileJob = plannedJobs[0]
    XCTAssertEqual(compileJob.kind, .compile)
    let outFileMap = try XCTUnwrap(compileJob.commandLine.supplementaryOutputFilemap)
    let firstKey: String = try VirtualPath.lookup(XCTUnwrap(outFileMap.entries.keys.first)).basename
    XCTAssertEqual(firstKey, "foo.swift")
  }

  func testExplicitBuildWithJustObjectInputs() throws {
    var driver = try Driver(args: [
      "swiftc", "-explicit-module-build", "foo.o", "bar.o"
    ])
    let plannedJobs = try driver.planBuild().removingAutolinkExtractJobs()
    XCTAssertEqual(plannedJobs.count, 1)
    XCTAssertEqual(plannedJobs.first?.kind, .link)
  }

  func testWMOWithNonSourceInputFirstAndModuleOutput() throws {
    var driver1 = try Driver(args: [
      "swiftc", "-wmo", "danger.o", "foo.swift", "bar.swift", "wibble.swift", "-module-name", "Test",
      "-driver-filelist-threshold=0", "-emit-module", "-emit-library", "-no-emit-module-separately-wmo"
    ])
    let plannedJobs = try driver1.planBuild().removingAutolinkExtractJobs()
    XCTAssertEqual(plannedJobs.count, 2)
    let compileJob = plannedJobs[0]
    XCTAssertEqual(compileJob.kind, .compile)
    XCTAssert(compileJob.commandLine.contains(.flag("-supplementary-output-file-map")))
    let argIdx = try XCTUnwrap(compileJob.commandLine.firstIndex(where: { $0 == .flag("-supplementary-output-file-map") }))
    let supplOutputs = compileJob.commandLine[argIdx+1]
    guard case let .path(path) = supplOutputs,
          case let .fileList(_, fileList) = path,
          case let .outputFileMap(outFileMap) = fileList else {
      throw StringError("Unexpected argument for output file map")
    }
    let firstKeyHandle = try XCTUnwrap(outFileMap.entries.keys.first)
    let firstKey = VirtualPath.lookup(firstKeyHandle).basename
    XCTAssertEqual(firstKey, "foo.swift")
    let firstKeyOutputs = try XCTUnwrap(outFileMap.entries[firstKeyHandle])
    XCTAssertTrue(firstKeyOutputs.keys.contains(where: { $0 == .swiftModule }))
  }

  func testLinkFilelistWithDebugInfo() throws {
#if !os(macOS)
    try XCTSkipIf(true, "platform does not support dsymutil")
#endif
    func getFileListElements(for filelistOpt: String, job: Job) -> [VirtualPath] {
        guard let optIdx = job.commandLine.firstIndex(of: .flag(filelistOpt)) else {
            XCTFail("Argument '\(filelistOpt)' not in job command line")
            return []
        }
        let value = job.commandLine[job.commandLine.index(after: optIdx)]
        guard case let .path(.fileList(_, valueFileList)) = value else {
            XCTFail("Argument wasn't a filelist")
            return []
        }
        guard case let .list(inputs) = valueFileList else {
            XCTFail("FileList wasn't a List")
            return []
        }
        return inputs
    }

    var driver = try Driver(args: [
        "swiftc", "-target", "arm64-apple-macosx15",
        "-g", "/tmp/hello.swift", "-module-name", "Hello",
        "-emit-library", "-driver-filelist-threshold=0"
    ])

    let jobs = try driver.planBuild().removingAutolinkExtractJobs()
    let linkJob = try jobs.findJob(.link)
    XCTAssertEqual(getFileListElements(for: "-filelist", job: linkJob),
        [.temporary(try .init(validating: "hello-1.o"))])
  }

  func testDashDashPassingDownInput() throws {
    do {
      var driver = try Driver(args: ["swiftc", "-module-name=ThisModule", "-wmo", "-num-threads", "4", "-emit-module", "-o", "test.swiftmodule", "--", "main.swift", "multi-threaded.swift"])
      let plannedJobs = try driver.planBuild().removingAutolinkExtractJobs()
      XCTAssertFalse(driver.diagnosticEngine.hasErrors)
      XCTAssertEqual(plannedJobs.count, 1)
      XCTAssertEqual(plannedJobs[0].kind, .compile)
      XCTAssertEqual(plannedJobs[0].inputs.count, 2)
      XCTAssertEqual(plannedJobs[0].inputs[0].file, try toPath("main.swift"))
      XCTAssertEqual(plannedJobs[0].inputs[1].file, try toPath("multi-threaded.swift"))
      XCTAssertEqual(plannedJobs[0].outputs.count, driver.targetTriple.isDarwin ? 4 : 3)
      XCTAssertEqual(plannedJobs[0].outputs[0].file, try toPath("test.swiftmodule"))
    }
  }

  func testDashDashImmediateInput() throws {
    do {
      var driver = try Driver(args: ["swift", "--", "main.swift"])
      let plannedJobs = try driver.planBuild().removingAutolinkExtractJobs()
      XCTAssertFalse(driver.diagnosticEngine.hasErrors)
      XCTAssertEqual(plannedJobs.count, 1)
      XCTAssertEqual(plannedJobs[0].kind, .interpret)
      XCTAssertEqual(plannedJobs[0].inputs.count, 1)
      XCTAssertEqual(plannedJobs[0].inputs[0].file, try toPath("main.swift"))
    }
  }

  func testWholeModuleOptimizationOutputFileMap() throws {
    let contents = ByteString(
      """
      {
        "": {
          "swiftinterface": "/tmp/salty/Test.swiftinterface"
        }
      }
      """.utf8
    )

    try withTemporaryFile { file in
      try assertNoDiagnostics { diags in
        try localFileSystem.writeFileContents(file.path, bytes: contents)
        var driver1 = try Driver(args: [
          "swiftc", "-whole-module-optimization", "foo.swift", "bar.swift", "wibble.swift", "-module-name", "Test",
          "-num-threads", "4", "-output-file-map", file.path.pathString, "-emit-module-interface"
        ])
        let plannedJobs = try driver1.planBuild().removingAutolinkExtractJobs()
        XCTAssertEqual(plannedJobs.count, 3)
        XCTAssertEqual(Set(plannedJobs.map { $0.kind }), Set([.compile, .emitModule, .link]))

        XCTAssertEqual(plannedJobs[0].kind, .compile)
        XCTAssertEqual(plannedJobs[0].outputs.count, 3)
        XCTAssertTrue(matchTemporary(plannedJobs[0].outputs[0].file, "foo.o"))
        XCTAssertTrue(matchTemporary(plannedJobs[0].outputs[1].file, "bar.o"))
        XCTAssertTrue(matchTemporary(plannedJobs[0].outputs[2].file, "wibble.o"))
        XCTAssert(!plannedJobs[0].commandLine.contains(.flag("-primary-file")))

        let emitModuleJob = plannedJobs.first(where: {$0.kind == .emitModule})!
        XCTAssertEqual(emitModuleJob.outputs[3].file, VirtualPath.absolute(try .init(validating: "/tmp/salty/Test.swiftinterface")))
        XCTAssert(!emitModuleJob.commandLine.contains(.flag("-primary-file")))
        XCTAssertEqual(plannedJobs[2].kind, .link)
      }
    }
  }

  func testWMOWithJustObjectInputs() throws {
    var driver = try Driver(args: [
      "swiftc", "-wmo", "foo.o", "bar.o"
    ])
    let plannedJobs = try driver.planBuild().removingAutolinkExtractJobs()
    XCTAssertEqual(plannedJobs.count, 1)
    XCTAssertEqual(plannedJobs.first?.kind, .link)
  }

  func testModuleAliasingWithImplicitBuild() throws {
    var driver = try Driver(args: [
      "swiftc", "foo.swift", "-module-name", "Foo", "-module-alias", "Car=Bar",
      "-emit-module", "-emit-module-path", "/tmp/dir/Foo.swiftmodule",
    ])

    let plannedJobs = try driver.planBuild()

    let moduleJob = try plannedJobs.findJob(.emitModule)
    XCTAssertJobInvocationMatches(moduleJob, .flag("-module-alias"), .flag("Car=Bar"))
    XCTAssertEqual(moduleJob.outputs[0].file, .absolute(try .init(validating: "/tmp/dir/Foo.swiftmodule")))
    XCTAssertEqual(driver.moduleOutputInfo.name, "Foo")
    XCTAssertNotNil(driver.moduleOutputInfo.aliases)
    XCTAssertEqual(driver.moduleOutputInfo.aliases!.count, 1)
    XCTAssertEqual(driver.moduleOutputInfo.aliases!["Car"], "Bar")
  }

  func testInvalidModuleAliasing() throws {
    try assertDriverDiagnostics(
      args: ["swiftc", "foo.swift", "-module-name", "Foo", "-module-alias", "CarBar", "-emit-module", "-emit-module-path", "/tmp/dir/Foo.swiftmodule"]
    ) {
      $1.expect(.error("invalid format \"CarBar\"; use the format '-module-alias alias_name=underlying_name'"))
    }

    try assertDriverDiagnostics(
      args: ["swiftc", "foo.swift", "-module-name", "Foo", "-module-alias", "Foo=Bar", "-emit-module", "-emit-module-path", "/tmp/dir/Foo.swiftmodule"]
    ) {
      $1.expect(.error("module alias \"Foo\" should be different from the module name \"Foo\""))
    }

    // A module alias is allowed to be a valid raw identifier, not just a regular Swift identifier.
    try assertNoDriverDiagnostics(
      args: "swiftc", "foo.swift", "-module-name", "Foo", "-module-alias", "//car/far:par=Bar", "-emit-module", "-emit-module-path", "/tmp/dir/Foo.swiftmodule"
    )
    // The alias target (an actual module name), however, may not be a raw identifier.
    try assertDriverDiagnostics(
      args: ["swiftc", "foo.swift", "-module-name", "Foo", "-module-alias", "Bar=C-ar", "-emit-module", "-emit-module-path", "/tmp/dir/Foo.swiftmodule"]
    ) {
      $1.expect(.error("module name \"C-ar\" is not a valid identifier"))
    }
    // We should still diagnose names that are not valid raw identifiers.
    try assertDriverDiagnostics(
      args: ["swiftc", "foo.swift", "-module-name", "Foo", "-module-alias", "C`ar=Bar", "-emit-module", "-emit-module-path", "/tmp/dir/Foo.swiftmodule"]
    ) {
      $1.expect(.error("module name \"C`ar\" is not a valid identifier"))
    }

    try assertDriverDiagnostics(
      args: ["swiftc", "foo.swift", "-module-name", "Foo", "-module-alias", "Car=Bar", "-module-alias", "Train=Car", "-emit-module", "-emit-module-path", "/tmp/dir/Foo.swiftmodule"]
    ) {
      $1.expect(.error("the name \"Car\" is already used for a module alias or an underlying name"))
    }

    try assertDriverDiagnostics(
      args: ["swiftc", "foo.swift", "-module-name", "Foo", "-module-alias", "Car=Bar", "-module-alias", "Car=Bus", "-emit-module", "-emit-module-path", "/tmp/dir/Foo.swiftmodule"]
    ) {
      $1.expect(.error("the name \"Car\" is already used for a module alias or an underlying name"))
    }
  }

  func testWholeModuleOptimizationUsingSupplementaryOutputFileMap() throws {
    var driver1 = try Driver(args: [
      "swiftc", "-whole-module-optimization", "foo.swift", "bar.swift", "wibble.swift", "-module-name", "Test",
      "-emit-module-interface", "-driver-filelist-threshold=0"
    ])
    let plannedJobs = try driver1.planBuild().removingAutolinkExtractJobs()
    XCTAssertEqual(plannedJobs.count, 3)
    XCTAssertEqual(plannedJobs[0].kind, .compile)
    XCTAssert(plannedJobs[0].commandLine.contains(.flag("-supplementary-output-file-map")))
  }

  func testOptimizationRecordFileInSupplementaryOutputFileMap() throws {
    func checkSupplementaryOutputFileMap(format: String, _ fileType: FileType) throws {
      var driver1 = try Driver(args: [
        "swiftc", "-whole-module-optimization", "foo.swift", "bar.swift", "wibble.swift", "-module-name", "Test",
        "-save-optimization-record=\(format)", "-driver-filelist-threshold=0"
      ])
      let plannedJobs = try driver1.planBuild().removingAutolinkExtractJobs()
      XCTAssertEqual(plannedJobs.count, 2)
      XCTAssertEqual(plannedJobs[0].kind, .compile)

      let outFileMap = try XCTUnwrap(plannedJobs[0].commandLine.supplementaryOutputFilemap)
      XCTAssertEqual(outFileMap.entries.values.first?.keys.first, fileType)
    }

    try checkSupplementaryOutputFileMap(format: "yaml", .yamlOptimizationRecord)
    try checkSupplementaryOutputFileMap(format: "bitstream", .bitstreamOptimizationRecord)
  }

  func testUpdateCode() throws {
    do {
      var driver = try Driver(args: [
        "swiftc", "-update-code", "foo.swift", "bar.swift"
      ])
      let plannedJobs = try driver.planBuild().removingAutolinkExtractJobs()
      XCTAssertEqual(plannedJobs.count, 3)
      XCTAssertEqual(plannedJobs.map(\.kind), [.compile, .compile, .link])
      XCTAssertTrue(commandContainsFlagTemporaryPathSequence(plannedJobs[0].commandLine,
                                                             flag: "-emit-remap-file-path",
                                                             filename: "foo.remap"))
      XCTAssertTrue(commandContainsFlagTemporaryPathSequence(plannedJobs[1].commandLine,
                                                             flag: "-emit-remap-file-path",
                                                             filename: "bar.remap"))
    }

    try assertDriverDiagnostics(
      args: ["swiftc", "-update-code", "foo.swift", "bar.swift", "-enable-batch-mode", "-driver-batch-count", "1"]
    ) {
      _ = try? $0.planBuild()
      $1.expect(.error("using '-update-code' in batch compilation mode is not supported"))
    }

    try assertDriverDiagnostics(
      args: ["swiftc", "-update-code", "foo.swift", "bar.swift", "-wmo"]
    ) {
      _ = try? $0.planBuild()
      $1.expect(.error("using '-update-code' in whole module optimization mode is not supported"))
    }

    do {
      var driver = try Driver(args: [
        "swiftc", "-update-code", "foo.swift", "-migrate-keep-objc-visibility"
      ])
      let plannedJobs = try driver.planBuild().removingAutolinkExtractJobs()
      XCTAssertEqual(plannedJobs.count, 2)
      XCTAssertEqual(plannedJobs.map(\.kind), [.compile, .link])
      XCTAssertTrue(commandContainsFlagTemporaryPathSequence(plannedJobs[0].commandLine,
                                                             flag: "-emit-remap-file-path",
                                                             filename: "foo.remap"))
      XCTAssertJobInvocationMatches(plannedJobs[0], .flag("-migrate-keep-objc-visibility"))
    }
  }

  func testEmitModuleSeparately() throws {
    var envVars = ProcessEnv.block
    envVars["SWIFT_DRIVER_LD_EXEC"] = ld.nativePathString(escaped: false)

    do {
      let root = localFileSystem.currentWorkingDirectory!.appending(components: "foo", "bar")

      var driver = try Driver(args: ["swiftc", "foo.swift", "bar.swift", "-module-name", "Test", "-emit-module-path", rebase("Test.swiftmodule", at: root), "-emit-symbol-graph", "-emit-symbol-graph-dir", "/foo/bar/", "-experimental-emit-module-separately", "-emit-library"],
                              env: envVars)
      let plannedJobs = try driver.planBuild().removingAutolinkExtractJobs()
      XCTAssertEqual(plannedJobs.count, 4)
      XCTAssertEqual(Set(plannedJobs.map { $0.kind }), Set([.compile, .emitModule, .link]))
      XCTAssertTrue(plannedJobs[0].tool.name.contains("swift"))
      XCTAssertJobInvocationMatches(plannedJobs[0], .flag("-parse-as-library"))
      XCTAssertEqual(plannedJobs[0].outputs.count, driver.targetTriple.isDarwin ? 4 : 3)
      XCTAssertEqual(plannedJobs[0].outputs[0].file, .absolute(try .init(validating: rebase("Test.swiftmodule", at: root))))
      XCTAssertEqual(plannedJobs[0].outputs[1].file, .absolute(try .init(validating: rebase("Test.swiftdoc", at: root))))
      XCTAssertEqual(plannedJobs[0].outputs[2].file, .absolute(try .init(validating: rebase("Test.swiftsourceinfo", at: root))))
      if driver.targetTriple.isDarwin {
          XCTAssertEqual(plannedJobs[0].outputs[3].file, .absolute(try .init(validating: rebase("Test.abi.json", at: root))))
      }

      // We don't know the output file of the symbol graph, just make sure the flag is passed along.
      XCTAssertJobInvocationMatches(plannedJobs[0], .flag("-emit-symbol-graph"))
    }

    do {
      let root = localFileSystem.currentWorkingDirectory!.appending(components: "foo", "bar")

      // We don't expect partial jobs when asking only for the swiftmodule with
      // -experimental-emit-module-separately.
      var driver = try Driver(args: ["swiftc", "foo.swift", "bar.swift", "-module-name", "Test", "-emit-module-path", rebase("Test.swiftmodule", at: root), "-experimental-emit-module-separately"])
      let plannedJobs = try driver.planBuild().removingAutolinkExtractJobs()
      XCTAssertEqual(plannedJobs.count, 3)
      XCTAssertEqual(Set(plannedJobs.map { $0.kind }), Set([.emitModule, .compile]))
      XCTAssertTrue(plannedJobs[0].tool.name.contains("swift"))
      XCTAssertEqual(plannedJobs[0].outputs.count, driver.targetTriple.isDarwin ? 4 : 3)
      XCTAssertEqual(plannedJobs[0].outputs[0].file, .absolute(try .init(validating: rebase("Test.swiftmodule", at: root))))
      XCTAssertEqual(plannedJobs[0].outputs[1].file, .absolute(try .init(validating: rebase("Test.swiftdoc", at: root))))
      XCTAssertEqual(plannedJobs[0].outputs[2].file, .absolute(try .init(validating: rebase("Test.swiftsourceinfo", at: root))))
      if driver.targetTriple.isDarwin {
          XCTAssertEqual(plannedJobs[0].outputs[3].file, .absolute(try .init(validating: rebase("Test.abi.json", at: root))))
      }
    }

    do {
      // Calls using the driver to link a library shouldn't trigger an emit-module job, like in LLDB tests.
      var driver = try Driver(args: ["swiftc", "-emit-library", "foo.swiftmodule", "foo.o", "-emit-module-path", "foo.swiftmodule", "-experimental-emit-module-separately", "-target", "x86_64-apple-macosx10.15", "-module-name", "Test"],
                              env: envVars)
      let plannedJobs = try driver.planBuild().removingAutolinkExtractJobs()
      XCTAssertEqual(plannedJobs.count, 1)
      XCTAssertEqual(Set(plannedJobs.map { $0.kind }), Set([.link]))
    }

    do {
      // Use emit-module to build sil files.
      var driver = try Driver(args: ["swiftc", "foo.sil", "bar.sil", "-module-name", "Test", "-emit-module-path", "/foo/bar/Test.swiftmodule", "-experimental-emit-module-separately", "-emit-library", "-target", "x86_64-apple-macosx10.15"],
                              env: envVars)
      let plannedJobs = try driver.planBuild().removingAutolinkExtractJobs()
      XCTAssertEqual(plannedJobs.count, 4)
      XCTAssertEqual(Set(plannedJobs.map { $0.kind }), Set([.compile, .emitModule, .link]))
    }

    do {
      // Schedule an emit-module separately job even if there are non-compilable inputs.
      var driver = try Driver(args: ["swiftc", "foo.swift", "bar.dylib", "-emit-library", "foo.dylib", "-emit-module-path", "foo.swiftmodule"],
                              env: envVars)
      let plannedJobs = try driver.planBuild().removingAutolinkExtractJobs()
      XCTAssertEqual(plannedJobs.count, 3)
      XCTAssertEqual(Set(plannedJobs.map { $0.kind }), Set([.compile, .emitModule, .link]))

      let emitJob = try plannedJobs.findJob(.emitModule)
      try XCTAssertJobInvocationMatches(emitJob, toPathOption("foo.swift"))
      XCTAssertFalse(emitJob.commandLine.contains(try toPathOption("bar.dylib")))

      let linkJob = try plannedJobs.findJob(.link)
      try XCTAssertJobInvocationMatches(linkJob, toPathOption("bar.dylib"))
    }
  }

  func testEmitModuleSeparatelyWMO() throws {
    var envVars = ProcessEnv.block
    envVars["SWIFT_DRIVER_LD_EXEC"] = ld.nativePathString(escaped: false)
    let root = localFileSystem.currentWorkingDirectory!.appending(components: "foo", "bar")

    do {
      var driver = try Driver(args: ["swiftc", "foo.swift", "bar.swift", "-module-name", "Test", "-emit-module-path", rebase("Test.swiftmodule", at: root), "-emit-symbol-graph", "-emit-symbol-graph-dir", root.pathString, "-emit-library", "-target", "x86_64-apple-macosx10.15", "-wmo", "-emit-module-separately-wmo"],
                               env: envVars)

      let abiFileCount = (driver.isFeatureSupported(.emit_abi_descriptor) && driver.targetTriple.isDarwin) ? 1 : 0
      let plannedJobs = try driver.planBuild()
      XCTAssertEqual(plannedJobs.count, 3)
      XCTAssertEqual(Set(plannedJobs.map { $0.kind }), Set([.compile, .emitModule, .link]))

      // The compile job only produces the object file.
      let compileJob = try plannedJobs.findJob(.compile)
      XCTAssertTrue(compileJob.tool.name.contains("swift"))
      XCTAssertJobInvocationMatches(compileJob, .flag("-parse-as-library"))
      XCTAssertEqual(compileJob.outputs.count, 1)
      XCTAssertEqual(1, compileJob.outputs.filter({$0.type == .object}).count)

      // The emit module job produces the module files.
      let emitModuleJob = try plannedJobs.findJob(.emitModule)
      XCTAssertTrue(emitModuleJob.tool.name.contains("swift"))
      XCTAssertEqual(emitModuleJob.outputs.count, 3 + abiFileCount)
      XCTAssertEqual(1, try emitModuleJob.outputs.filter({$0.file == .absolute(try .init(validating: rebase("Test.swiftmodule", at: root)))}).count)
      XCTAssertEqual(1, try emitModuleJob.outputs.filter({$0.file == .absolute(try .init(validating: rebase("Test.swiftdoc", at: root)))}).count)
      XCTAssertEqual(1, try emitModuleJob.outputs.filter({$0.file == .absolute(try .init(validating: rebase("Test.swiftsourceinfo", at: root)))}).count)
      if abiFileCount == 1 {
          XCTAssertEqual(abiFileCount, try emitModuleJob.outputs.filter({$0.file == .absolute(try .init(validating: rebase("Test.abi.json", at: root)))}).count)
      }

      // We don't know the output file of the symbol graph, just make sure the flag is passed along.
      XCTAssertJobInvocationMatches(emitModuleJob, .flag("-emit-symbol-graph-dir"))
    }

    do {
      // Ignore the `-emit-module-separately-wmo` flag when building only the module files to avoid duplicating outputs.
      var driver = try Driver(args: ["swiftc", "foo.swift", "bar.swift", "-module-name", "Test", "-emit-module-path", rebase("Test.swiftmodule", at: root), "-wmo", "-emit-module-separately-wmo"])
      let abiFileCount = (driver.isFeatureSupported(.emit_abi_descriptor) && driver.targetTriple.isDarwin) ? 1 : 0
      let plannedJobs = try driver.planBuild()
      XCTAssertEqual(plannedJobs.count, 1)
      XCTAssertEqual(Set(plannedJobs.map { $0.kind }), Set([.compile]))

      // The compile job produces the module files.
      let emitModuleJob = plannedJobs[0]
      XCTAssertTrue(emitModuleJob.tool.name.contains("swift"))
      XCTAssertEqual(emitModuleJob.outputs.count, 3 + abiFileCount)
      XCTAssertEqual(1, try emitModuleJob.outputs.filter({$0.file == .absolute(try .init(validating: rebase("Test.swiftmodule", at: root)))}).count)
      XCTAssertEqual(1, try emitModuleJob.outputs.filter({$0.file == .absolute(try .init(validating: rebase("Test.swiftdoc", at: root)))}).count)
      XCTAssertEqual(1, try emitModuleJob.outputs.filter({$0.file == .absolute(try .init(validating: rebase("Test.swiftsourceinfo", at: root)))}).count)
      if abiFileCount == 1 {
          XCTAssertEqual(abiFileCount, try emitModuleJob.outputs.filter({$0.file == .absolute(try .init(validating: rebase("Test.abi.json", at: root)))}).count)
      }
    }

    do {
      // Specifying -no-emit-module-separately-wmo doesn't schedule the separate emit-module job.
      var driver = try Driver(args: ["swiftc", "foo.swift", "bar.swift", "-module-name", "Test", "-emit-module-path", rebase("Test.swiftmodule", at: root), "-emit-library", "-wmo", "-emit-module-separately-wmo", "-no-emit-module-separately-wmo" ])
      let abiFileCount = (driver.isFeatureSupported(.emit_abi_descriptor) && driver.targetTriple.isDarwin) ? 1 : 0
      let plannedJobs = try driver.planBuild()
      #if os(Linux) || os(Android)
      XCTAssertEqual(plannedJobs.count, 3)
      XCTAssertEqual(Set(plannedJobs.map { $0.kind }), Set([.compile, .link, .autolinkExtract]))
      #else
      XCTAssertEqual(plannedJobs.count, 2)
      XCTAssertEqual(Set(plannedJobs.map { $0.kind }), Set([.compile, .link]))
      #endif

      // The compile job produces both the object file and the module files.
      let compileJob = try plannedJobs.findJob(.compile)
      XCTAssertEqual(compileJob.outputs.count, 4 + abiFileCount)
      XCTAssertEqual(1, compileJob.outputs.filter({$0.type == .object}).count)
      XCTAssertEqual(1, try compileJob.outputs.filter({$0.file == .absolute(try .init(validating: rebase("Test.swiftmodule", at: root)))}).count)
      XCTAssertEqual(1, try compileJob.outputs.filter({$0.file == .absolute(try .init(validating: rebase("Test.swiftdoc", at: root)))}).count)
      XCTAssertEqual(1, try compileJob.outputs.filter({$0.file == .absolute(try .init(validating: rebase("Test.swiftsourceinfo", at: root)))}).count)
      if abiFileCount == 1 {
          XCTAssertEqual(abiFileCount, try compileJob.outputs.filter({$0.file == .absolute(try .init(validating: rebase("Test.abi.json", at: root)))}).count)
      }
    }

    do {
      // non library-evolution builds require a single job, because cross-module-optimization is enabled by default.
      var driver = try Driver(args: ["swiftc", "foo.swift", "bar.swift", "-module-name", "Test", "-emit-module-path", rebase("Test.swiftmodule", at: root), "-c", "-o", rebase("test.o", at: root), "-wmo", "-O" ])
      let plannedJobs = try driver.planBuild()
      XCTAssertEqual(plannedJobs.count, 1)
      XCTAssertJobInvocationMatches(plannedJobs[0], .flag("-enable-default-cmo"))
    }

    do {
      // -cross-module-optimization should supersede -enable-default-cmo
      var driver = try Driver(args: ["swiftc", "foo.swift", "bar.swift", "-module-name", "Test", "-emit-module-path", rebase("Test.swiftmodule", at: root), "-c", "-o", rebase("test.o", at: root), "-wmo", "-O", "-cross-module-optimization"])
      let plannedJobs = try driver.planBuild()
      XCTAssertEqual(plannedJobs.count, 1)
      XCTAssertFalse(plannedJobs[0].commandLine.contains(.flag("-enable-default-cmo")))
      XCTAssertJobInvocationMatches(plannedJobs[0], .flag("-cross-module-optimization"))
    }

    do {
      // -enable-cmo-everything should supersede -enable-default-cmo
      var driver = try Driver(args: ["swiftc", "foo.swift", "bar.swift", "-module-name", "Test", "-emit-module-path", rebase("Test.swiftmodule", at: root), "-c", "-o", rebase("test.o", at: root), "-wmo", "-O", "-enable-cmo-everything"])
      let plannedJobs = try driver.planBuild()
      XCTAssertEqual(plannedJobs.count, 1)
      XCTAssertFalse(plannedJobs[0].commandLine.contains(.flag("-enable-default-cmo")))
      XCTAssertJobInvocationMatches(plannedJobs[0], .flag("-enable-cmo-everything"))
    }

    do {
      // library-evolution builds can emit the module in a separate job.
      var driver = try Driver(args: ["swiftc", "foo.swift", "bar.swift", "-module-name", "Test", "-emit-module-path", rebase("Test.swiftmodule", at: root), "-c", "-o", rebase("test.o", at: root), "-wmo", "-O", "-enable-library-evolution" ])
      let plannedJobs = try driver.planBuild()
      XCTAssertEqual(plannedJobs.count, 2)
      XCTAssertFalse(plannedJobs[0].commandLine.contains(.flag("-enable-default-cmo")))
      XCTAssertFalse(plannedJobs[1].commandLine.contains(.flag("-enable-default-cmo")))
    }

    do {
      // When disabling cross-module-optimization, the module can be emitted in a separate job.
      var driver = try Driver(args: ["swiftc", "foo.swift", "bar.swift", "-module-name", "Test", "-emit-module-path", rebase("Test.swiftmodule", at: root), "-c", "-o", rebase("test.o", at: root), "-wmo", "-O", "-disable-cmo" ])
      let plannedJobs = try driver.planBuild()
      XCTAssertEqual(plannedJobs.count, 2)
      XCTAssertFalse(plannedJobs[0].commandLine.contains(.flag("-enable-default-cmo")))
      XCTAssertFalse(plannedJobs[1].commandLine.contains(.flag("-enable-default-cmo")))
    }

    do {
      // non optimized builds can emit the module in a separate job.
      var driver = try Driver(args: ["swiftc", "foo.swift", "bar.swift", "-module-name", "Test", "-emit-module-path", rebase("Test.swiftmodule", at: root), "-c", "-o", rebase("test.o", at: root), "-wmo" ])
      let plannedJobs = try driver.planBuild()
      XCTAssertEqual(plannedJobs.count, 2)
      XCTAssertFalse(plannedJobs[0].commandLine.contains(.flag("-enable-default-cmo")))
      XCTAssertFalse(plannedJobs[1].commandLine.contains(.flag("-enable-default-cmo")))
    }

    do {
      // Don't use emit-module-separately as a linker.
      var driver = try Driver(args: ["swiftc", "foo.sil", "bar.sil", "-module-name", "Test", "-emit-module-path", "/foo/bar/Test.swiftmodule", "-emit-library", "-target", "x86_64-apple-macosx10.15", "-wmo", "-emit-module-separately-wmo"],
                               env: envVars)
      let plannedJobs = try driver.planBuild()
      XCTAssertEqual(plannedJobs.count, 3)
      XCTAssertEqual(Set(plannedJobs.map { $0.kind }), Set([.compile, .emitModule, .link]))
    }
  }

  func testModuleWrapJob() throws {
    // FIXME: These tests will fail when run on macOS, because
    // swift-autolink-extract is not present
    #if os(Linux) || os(Android)
    do {
      var driver = try Driver(args: ["swiftc", "-target", "x86_64-unknown-linux-gnu", "-g", "foo.swift"])
      let plannedJobs = try driver.planBuild()
      XCTAssertEqual(plannedJobs.count, 5)
      XCTAssertEqual(Set(plannedJobs.map { $0.kind }), Set([.compile, .emitModule, .autolinkExtract, .moduleWrap, .link]))
      let wrapJob = try plannedJobs.findJob(.moduleWrap)
      XCTAssertEqual(wrapJob.inputs.count, 1)
      XCTAssertJobInvocationMatches(wrapJob, .flag("-target"), .flag("x86_64-unknown-linux-gnu"))
      let mergeJob = try plannedJobs.findJob(.emitModule)
      XCTAssertTrue(mergeJob.outputs.contains(wrapJob.inputs.first!))
      XCTAssertTrue(plannedJobs[4].inputs.contains(wrapJob.outputs.first!))
    }

    do {
      var driver = try Driver(args: ["swiftc", "-target", "x86_64-unknown-linux-gnu", "foo.swift"])
      let plannedJobs = try driver.planBuild()
      XCTAssertEqual(plannedJobs.count, 3)
      // No merge module/module wrap jobs.
      XCTAssertEqual(Set(plannedJobs.map { $0.kind }), Set([.compile, .autolinkExtract, .link]))
    }

    do {
      var driver = try Driver(args: ["swiftc", "-target", "x86_64-unknown-linux-gnu", "-gdwarf-types", "foo.swift"])
      let plannedJobs = try driver.planBuild()
      XCTAssertEqual(plannedJobs.count, 4)
      // Merge module, but no module wrapping.
      XCTAssertEqual(Set(plannedJobs.map { $0.kind }), Set([.compile, .emitModule, .autolinkExtract, .link]))
    }
    #endif
    // dsymutil won't be found on other platforms
    #if os(macOS)
    do {
      var driver = try Driver(args: ["swiftc", "-target", "x86_64-apple-macosx10.15", "-g", "foo.swift"])
      let plannedJobs = try driver.planBuild()
      XCTAssertEqual(plannedJobs.count, 4)
      // No module wrapping with Mach-O.
      XCTAssertEqual(plannedJobs.map { $0.kind }, [.emitModule, .compile, .link, .generateDSYM])
    }
    #endif
  }

  func testRepl() throws {
    // Do not run this test if no LLDB is found in the toolchain.
    if try !testEnvHasLLDB() {
      throw XCTSkip()
    }

    func isExpectedLLDBREPLFlag(_ arg: Job.ArgTemplate) -> Bool {
      if case let .squashedArgumentList(option: opt, args: args) = arg {
        return opt == "--repl=" && !args.contains("-module-name")
      }
      return false
    }

    do {
      var driver = try Driver(args: ["swift"], env: envWithFakeSwiftHelp)
      let plannedJobs = try driver.planBuild()
      XCTAssertEqual(plannedJobs.count, 1)

      let helpJob = plannedJobs[0]
      XCTAssertTrue(helpJob.tool.name.contains("swift-help"))
      XCTAssertJobInvocationMatches(helpJob, .flag("intro"))
    }

    do {
      var driver = try Driver(args: ["swift", "-repl"])
      let plannedJobs = try driver.planBuild()
      XCTAssertEqual(plannedJobs.count, 1)
      let replJob = plannedJobs.first!
      XCTAssertTrue(replJob.tool.name.contains("lldb"))
      XCTAssertTrue(replJob.requiresInPlaceExecution)
      XCTAssert(replJob.commandLine.contains(where: { isExpectedLLDBREPLFlag($0) }))
    }

    do {
      let (mode, args) = try Driver.invocationRunMode(forArgs: ["swift", "repl"])
      XCTAssertEqual(mode, .normal(isRepl: true))
      var driver = try Driver(args: args)
      let plannedJobs = try driver.planBuild()
      XCTAssertEqual(plannedJobs.count, 1)
      let replJob = plannedJobs.first!
      XCTAssertTrue(replJob.tool.name.contains("lldb"))
      XCTAssertTrue(replJob.requiresInPlaceExecution)
      XCTAssert(replJob.commandLine.contains(where: { isExpectedLLDBREPLFlag($0) }))
    }

    do {
      XCTAssertThrowsError(try Driver(args: ["swift", "-deprecated-integrated-repl"])) {
        XCTAssertEqual($0 as? Driver.Error, Driver.Error.integratedReplRemoved)
      }
    }

    do {
      var driver = try Driver(args: ["swift", "-repl", "/foo/bar/Test.swift"])
      XCTAssertThrowsError(try driver.planBuild()) { error in
        XCTAssertEqual(error as? PlanningError, .replReceivedInput)
      }
    }

    do {
      // Linked library arguments with space
      var driver = try Driver(args: ["swift", "-repl", "-l", "somelib", "-lotherlib"])
      let plannedJobs = try driver.planBuild()
      XCTAssertEqual(plannedJobs.count, 1)
      let cmd = plannedJobs.first!.commandLine
      guard case let .squashedArgumentList(option: _, args: args) = cmd[0] else {
        XCTFail()
        return
      }
      XCTAssertTrue(args.contains(.flag("-lsomelib")))
      XCTAssertTrue(args.contains(.flag("-lotherlib")))
    }
  }

  func testInstallAPI() throws {
    let modulePath = "/tmp/FooMod.swiftmodule"
    var driver = try Driver(args: ["swiftc", "foo.swift", "-whole-module-optimization",
                                   "-module-name", "FooMod",
                                   "-emit-tbd", "-emit-tbd-path", "/tmp/FooMod.tbd",
                                   "-emit-module", "-emit-module-path", modulePath])
    let plannedJobs = try driver.planBuild()
    XCTAssertEqual(plannedJobs.count, 1)
    XCTAssertEqual(plannedJobs[0].kind, .compile)

    XCTAssertJobInvocationMatches(plannedJobs[0], .flag("-frontend"))
    XCTAssertJobInvocationMatches(plannedJobs[0], .flag("-emit-module"))
    try XCTAssertJobInvocationMatches(plannedJobs[0], .flag("-o"), .path(VirtualPath(path: modulePath)))
  }

  func testEnableRegexLiteralFlag() throws {
    var driver = try Driver(args: ["swiftc", "foo.swift", "-enable-bare-slash-regex"])
    guard driver.isFrontendArgSupported(.enableBareSlashRegex) else {
      throw XCTSkip("Skipping: compiler does not support '-enable-bare-slash-regex'")
    }
    let plannedJobs = try driver.planBuild().removingAutolinkExtractJobs()
    XCTAssertEqual(plannedJobs.count, 2)
    XCTAssertEqual(plannedJobs[0].kind, .compile)
    XCTAssertEqual(plannedJobs[1].kind, .link)
    XCTAssertJobInvocationMatches(plannedJobs[0], .flag("-frontend"))
    XCTAssertJobInvocationMatches(plannedJobs[0], .flag("-enable-bare-slash-regex"))
  }

  func testDisableDynamicActorIsolation() throws {
    var driver = try Driver(args: ["swiftc", "test.swift", "-disable-dynamic-actor-isolation"])
    guard driver.isFrontendArgSupported(.disableDynamicActorIsolation) else {
      throw XCTSkip("Skipping: compiler does not support '-disable-dynamic-actor-isolation'")
    }
    let plannedJobs = try driver.planBuild().removingAutolinkExtractJobs()
    XCTAssertEqual(plannedJobs.count, 2)
    XCTAssertEqual(plannedJobs[0].kind, .compile)
    XCTAssertEqual(plannedJobs[1].kind, .link)
    XCTAssertTrue(plannedJobs[0].commandLine.contains(.flag("-frontend")))
    XCTAssertTrue(plannedJobs[0].commandLine.contains(.flag("-disable-dynamic-actor-isolation")))
  }

  func testDefaultIsolation() throws {
      var driver = try Driver(args: ["swiftc", "test.swift", "-default-isolation", "MainActor"])
      guard driver.isFrontendArgSupported(.defaultIsolation) else {
        throw XCTSkip("Skipping: compiler does not support '-default-isolation'")
      }
      let plannedJobs = try driver.planBuild().removingAutolinkExtractJobs()
      XCTAssertEqual(plannedJobs.count, 2)
      XCTAssertEqual(plannedJobs[0].kind, .compile)
      XCTAssertEqual(plannedJobs[1].kind, .link)
      XCTAssertJobInvocationMatches(plannedJobs[0], .flag("-default-isolation"), "MainActor")
  }

  func testImmediateMode() throws {
    do {
      var driver = try Driver(args: ["swift", "foo.swift"])
      let plannedJobs = try driver.planBuild()
      XCTAssertEqual(plannedJobs.count, 1)
      let job = plannedJobs[0]
      XCTAssertTrue(job.requiresInPlaceExecution)
      XCTAssertEqual(job.inputs.count, 1)
      XCTAssertEqual(job.inputs[0].file, try toPath("foo.swift"))
      XCTAssertEqual(job.outputs.count, 0)
      XCTAssertJobInvocationMatches(job, .flag("-frontend"))
      XCTAssertJobInvocationMatches(job, .flag("-interpret"))
      XCTAssertJobInvocationMatches(job, .flag("-module-name"), .flag("foo"))

      if driver.targetTriple.isMacOSX {
        XCTAssertJobInvocationMatches(job, .flag("-sdk"))
      }

      XCTAssertFalse(job.commandLine.contains(.flag("--")))

      let envVar: String
      if driver.targetTriple.isDarwin {
        envVar = "DYLD_LIBRARY_PATH"
      } else if driver.targetTriple.isWindows {
        envVar = "Path"
      } else {
        // assume Unix
        envVar = "LD_LIBRARY_PATH"
      }

      // The library search path applies to import libraries not runtime
      // libraries on Windows.  There is no way to derive the path from the
      // command on Windows.
      if !driver.targetTriple.isWindows {
        #if os(macOS)
        // On darwin, swift ships in the OS. Immediate mode should use that runtime.
        XCTAssertFalse(job.extraEnvironmentBlock.keys.contains(ProcessEnvironmentKey(envVar)))
        #else
        XCTAssertTrue(job.extraEnvironmentBlock.keys.contains(ProcessEnvironmentKey(envVar)))
        #endif
      }
    }

    do {
      var driver = try Driver(args: ["swift", "foo.swift", "-some", "args", "-for=foo"])
      let plannedJobs = try driver.planBuild()
      XCTAssertEqual(plannedJobs.count, 1)
      let job = plannedJobs[0]
      XCTAssertTrue(job.requiresInPlaceExecution)
      XCTAssertEqual(job.inputs.count, 1)
      XCTAssertEqual(job.inputs[0].file, try toPath("foo.swift"))
      XCTAssertEqual(job.outputs.count, 0)
      XCTAssertJobInvocationMatches(job, .flag("-frontend"))
      XCTAssertJobInvocationMatches(job, .flag("-interpret"))
      XCTAssertJobInvocationMatches(job, .flag("-module-name"), .flag("foo"))
      XCTAssertJobInvocationMatches(job, .flag("--"))
      XCTAssertJobInvocationMatches(job, .flag("-some"))
      XCTAssertJobInvocationMatches(job, .flag("args"))
      XCTAssertJobInvocationMatches(job, .flag("-for=foo"))
    }

    do {
      var driver = try Driver(args: ["swift", "-L/path/to/lib", "-F/path/to/framework", "-lsomelib", "-l", "otherlib", "foo.swift"])
      let plannedJobs = try driver.planBuild()
      XCTAssertEqual(plannedJobs.count, 1)
      let job = plannedJobs[0]
      XCTAssertTrue(job.requiresInPlaceExecution)
      XCTAssertEqual(job.inputs.count, 1)
      XCTAssertEqual(job.inputs[0].file, try toPath("foo.swift"))
      XCTAssertEqual(job.outputs.count, 0)

      let envVar: ProcessEnvironmentKey
      if driver.targetTriple.isDarwin {
        envVar = "DYLD_LIBRARY_PATH"
      } else if driver.targetTriple.isWindows {
        envVar = "Path"
      } else {
        // assume Unix
        envVar = "LD_LIBRARY_PATH"
      }

      // The library search path applies to import libraries not runtime
      // libraries on Windows.  There is no way to derive the path from the
      // command on Windows.
      if !driver.targetTriple.isWindows {
        XCTAssertTrue(job.extraEnvironmentBlock[envVar, default: ""].contains("/path/to/lib"))
        if driver.targetTriple.isDarwin {
          XCTAssertTrue(job.extraEnvironmentBlock["DYLD_FRAMEWORK_PATH", default: ""].contains("/path/to/framework"))
        }
      }

      XCTAssertJobInvocationMatches(job, .flag("-lsomelib"))
      XCTAssertJobInvocationMatches(job, .flag("-lotherlib"))
    }
  }

  func testTargetTriple() throws {
    let driver1 = try Driver(args: ["swiftc", "-c", "foo.swift", "-module-name", "Foo"])

    let expectedDefaultContents: String
    #if os(macOS)
    expectedDefaultContents = "-apple-macosx"
    #elseif os(Linux) || os(Android)
    expectedDefaultContents = "-unknown-linux"
    #elseif os(Windows)
    expectedDefaultContents = "-unknown-windows-msvc"
    #else
    expectedDefaultContents = "-"
    #endif

    XCTAssert(driver1.targetTriple.triple.contains(expectedDefaultContents),
              "Default triple \(driver1.targetTriple) contains \(expectedDefaultContents)")

    let driver2 = try Driver(args: ["swiftc", "-c", "-target", "x86_64-apple-watchos12", "foo.swift", "-module-name", "Foo"])
    XCTAssertEqual(
      driver2.targetTriple.triple, "x86_64-apple-watchos12-simulator")

    let driver3 = try Driver(args: ["swiftc", "-c", "-target", "x86_64-watchos12", "foo.swift", "-module-name", "Foo"])
    XCTAssertEqual(
      driver3.targetTriple.triple, "x86_64-unknown-watchos12-simulator")
  }

  func testTargetVariant() throws {
    var envVars = ProcessEnv.block
    envVars["SWIFT_DRIVER_LD_EXEC"] = ld.nativePathString(escaped: false)

    do {
      var driver = try Driver(args: ["swiftc", "-c", "-target", "x86_64-apple-ios13.1-macabi", "-target-variant", "x86_64-apple-macosx10.14", "foo.swift"],
                              env: envVars)
      let plannedJobs = try driver.planBuild()
      XCTAssertEqual(plannedJobs.count, 1)

      XCTAssertEqual(plannedJobs[0].kind, .compile)
      XCTAssert(plannedJobs[0].commandLine.contains(.flag("-target")))
      XCTAssert(plannedJobs[0].commandLine.contains(.flag("x86_64-apple-ios13.1-macabi")))
      XCTAssert(plannedJobs[0].commandLine.contains(.flag("-target-variant")))
      XCTAssert(plannedJobs[0].commandLine.contains(.flag("x86_64-apple-macosx10.14")))
    }

    do {
      var driver = try Driver(args: ["swiftc", "-emit-library", "-target", "x86_64-apple-ios13.1-macabi", "-target-variant", "x86_64-apple-macosx10.14", "-module-name", "foo", "foo.swift"],
                              env: envVars)
      let plannedJobs = try driver.planBuild()
      XCTAssertEqual(plannedJobs.count, 2)

      XCTAssertEqual(plannedJobs[0].kind, .compile)
      XCTAssert(plannedJobs[0].commandLine.contains(.flag("-target")))
      XCTAssert(plannedJobs[0].commandLine.contains(.flag("x86_64-apple-ios13.1-macabi")))
      XCTAssert(plannedJobs[0].commandLine.contains(.flag("-target-variant")))
      XCTAssert(plannedJobs[0].commandLine.contains(.flag("x86_64-apple-macosx10.14")))

      XCTAssertEqual(plannedJobs[1].kind, .link)
      XCTAssert(plannedJobs[1].commandLine.contains(.flag("--target=x86_64-apple-ios13.1-macabi")))
     XCTAssertJobInvocationMatches(plannedJobs[1], .flag("-darwin-target-variant"), .flag("x86_64-apple-macosx10.14"))
    }

    // Test -target-variant is passed to generate pch job
    do {
      var driver = try Driver(args: ["swiftc", "-target", "x86_64-apple-ios13.1-macabi", "-target-variant", "x86_64-apple-macosx10.14", "-enable-bridging-pch", "-import-objc-header", "TestInputHeader.h", "foo.swift"],
                              env: envVars)
      let plannedJobs = try driver.planBuild()
      XCTAssertEqual(plannedJobs.count, 3)

      XCTAssertEqual(plannedJobs[0].kind, .generatePCH)
      XCTAssert(plannedJobs[0].commandLine.contains(.flag("-emit-pch")))
      XCTAssert(plannedJobs[0].commandLine.contains(.flag("-target")))
      XCTAssert(plannedJobs[0].commandLine.contains(.flag("x86_64-apple-ios13.1-macabi")))
      XCTAssert(plannedJobs[0].commandLine.contains(.flag("-target-variant")))
      XCTAssert(plannedJobs[0].commandLine.contains(.flag("x86_64-apple-macosx10.14")))

      XCTAssertEqual(plannedJobs[1].kind, .compile)
      XCTAssert(plannedJobs[1].commandLine.contains(.flag("-target")))
      XCTAssert(plannedJobs[1].commandLine.contains(.flag("x86_64-apple-ios13.1-macabi")))
      XCTAssert(plannedJobs[1].commandLine.contains(.flag("-target-variant")))
      XCTAssert(plannedJobs[1].commandLine.contains(.flag("x86_64-apple-macosx10.14")))

      XCTAssertEqual(plannedJobs[2].kind, .link)
      XCTAssert(plannedJobs[2].commandLine.contains(.flag("--target=x86_64-apple-ios13.1-macabi")))
      XCTAssertJobInvocationMatches(plannedJobs[2], .flag("-darwin-target-variant"), .flag("x86_64-apple-macosx10.14"))
    }
  }

  func testTargetVariantEmitModule() throws {
    do {
      var driver = try Driver(args: ["swiftc",
        "-target", "x86_64-apple-macosx10.14",
        "-target-variant", "x86_64-apple-ios13.1-macabi",
        "-enable-library-evolution", "-experimental-emit-variant-module",
        "-emit-module",
        "-emit-module-path", "foo.swiftmodule/target.swiftmodule",
        "-emit-variant-module-path", "foo.swiftmodule/variant.swiftmodule",
        "foo.swift"])

      let plannedJobs = try driver.planBuild().removingAutolinkExtractJobs()
      XCTAssertEqual(plannedJobs.count, 3)

      let targetModuleJob = plannedJobs[0]
      let variantModuleJob = plannedJobs[1]

      XCTAssert(targetModuleJob.commandLine.contains(.flag("-emit-module")))
      XCTAssert(variantModuleJob.commandLine.contains(.flag("-emit-module")))

      XCTAssert(targetModuleJob.commandLine.contains(.path(.relative(try .init(validating: "foo.swiftmodule/target.swiftdoc")))))
      XCTAssert(targetModuleJob.commandLine.contains(.path(.relative(try .init(validating: "foo.swiftmodule/target.swiftsourceinfo")))))
      XCTAssert(targetModuleJob.commandLine.contains(.path(.relative(try .init(validating: "foo.swiftmodule/target.abi.json")))))
      XCTAssertTrue(targetModuleJob.commandLine.contains(subsequence: [.flag("-o"), .path(.relative(try .init(validating: "foo.swiftmodule/target.swiftmodule")))]))

      XCTAssert(variantModuleJob.commandLine.contains(.path(.relative(try .init(validating: "foo.swiftmodule/variant.swiftdoc")))))
      XCTAssert(variantModuleJob.commandLine.contains(.path(.relative(try .init(validating: "foo.swiftmodule/variant.swiftsourceinfo")))))
      XCTAssert(variantModuleJob.commandLine.contains(.path(.relative(try .init(validating: "foo.swiftmodule/variant.abi.json")))))
      XCTAssertTrue(variantModuleJob.commandLine.contains(subsequence: [.flag("-o"), .path(.relative(try .init(validating: "foo.swiftmodule/variant.swiftmodule")))]))
    }

    do {
      // explicitly emit variant supplemental outputs
      var driver = try Driver(args: ["swiftc",
        "-target", "x86_64-apple-macosx10.14",
        "-target-variant", "x86_64-apple-ios13.1-macabi",
        "-enable-library-evolution", "-experimental-emit-variant-module",
        "-package-name", "Susan",
        "-emit-module",
        "-emit-module-path", "target.swiftmodule",
        "-emit-variant-module-path", "variant.swiftmodule",
        "-Xfrontend", "-emit-module-doc-path", "-Xfrontend", "target.swiftdoc",
        "-Xfrontend", "-emit-variant-module-doc-path", "-Xfrontend", "variant.swiftdoc",
        "-emit-module-source-info-path", "target.sourceinfo",
        "-emit-variant-module-source-info-path", "variant.sourceinfo",
        "-emit-package-module-interface-path", "target.package.swiftinterface",
        "-emit-variant-package-module-interface-path", "variant.package.swiftinterface",
        "-emit-private-module-interface-path", "target.private.swiftinterface",
        "-emit-variant-private-module-interface-path", "variant.private.swiftinterface",
        "-emit-module-interface-path", "target.swiftinterface",
        "-emit-variant-module-interface-path", "variant.swiftinterface",
        "foo.swift"])

      let plannedJobs = try driver.planBuild().removingAutolinkExtractJobs()
      // emit module
      // emit module
      // compile foo.swift
      // verify target.swiftinterface
      // verify target.private.swiftinterface
      // verify target.package.swiftinterface
      // verify variant.swiftinterface
      // verify variant.private.swiftinterface
      // verify variant.package.swiftinterface
      XCTAssertEqual(plannedJobs.count, 9)

      let targetModuleJob: Job = plannedJobs[0]
      let variantModuleJob = plannedJobs[1]

      XCTAssertEqual(targetModuleJob.outputs.filter { $0.type == .swiftModule }.last!.file,
        try toPath("target.swiftmodule"))
      XCTAssertEqual(variantModuleJob.outputs.filter { $0.type == .swiftModule }.last!.file,
        try toPath("variant.swiftmodule"))

      XCTAssertEqual(targetModuleJob.outputs.filter { $0.type == .swiftDocumentation }.last!.file,
        try toPath("target.swiftdoc"))
      XCTAssertEqual(variantModuleJob.outputs.filter { $0.type == .swiftDocumentation }.last!.file,
        try toPath("variant.swiftdoc"))

      XCTAssertEqual(targetModuleJob.outputs.filter { $0.type == .swiftSourceInfoFile }.last!.file,
        try toPath("target.sourceinfo"))
      XCTAssertEqual(variantModuleJob.outputs.filter { $0.type == .swiftSourceInfoFile }.last!.file,
        try toPath("variant.sourceinfo"))

      XCTAssertEqual(targetModuleJob.outputs.filter { $0.type == .swiftInterface}.last!.file,
        try toPath("target.swiftinterface"))
      XCTAssertEqual(variantModuleJob.outputs.filter { $0.type == .swiftInterface}.last!.file,
        try toPath("variant.swiftinterface"))

      XCTAssertEqual(targetModuleJob.outputs.filter { $0.type == .privateSwiftInterface}.last!.file,
        try toPath("target.private.swiftinterface"))
      XCTAssertEqual(variantModuleJob.outputs.filter { $0.type == .privateSwiftInterface}.last!.file,
        try toPath("variant.private.swiftinterface"))

      XCTAssertEqual(targetModuleJob.outputs.filter { $0.type == .packageSwiftInterface}.last!.file,
        try toPath("target.package.swiftinterface"))
      XCTAssertEqual(variantModuleJob.outputs.filter { $0.type == .packageSwiftInterface}.last!.file,
        try toPath("variant.package.swiftinterface"))

      XCTAssertEqual(targetModuleJob.outputs.filter { $0.type == .jsonABIBaseline }.last!.file,
        try toPath("target.abi.json"))
      XCTAssertEqual(variantModuleJob.outputs.filter { $0.type == .jsonABIBaseline}.last!.file,
        try toPath("variant.abi.json"))
    }

#if os(macOS)
    do {
      try withTemporaryDirectory { path in
        var env = ProcessEnv.block
        env["LD_TRACE_FILE"] = path.appending(component: ".LD_TRACE").nativePathString(escaped: false)
        var driver = try Driver(args: ["swiftc",
          "-target", "x86_64-apple-macosx10.14",
          "-target-variant", "x86_64-apple-ios13.1-macabi",
          "-emit-variant-module-path", "foo.swiftmodule/x86_64-apple-ios13.1-macabi.swiftmodule",
          "-enable-library-evolution", "-experimental-emit-variant-module",
          "-emit-module",
          "foo.swift"], env: env)

        let plannedJobs = try driver.planBuild().removingAutolinkExtractJobs()
        let targetModuleJob = plannedJobs[0]
        let variantModuleJob = plannedJobs[1]

        XCTAssert(targetModuleJob.commandLine.contains(subsequence: [
          .flag("-emit-api-descriptor-path"),
          .path(.absolute(path.appending(components: "SDKDB", "foo.\(driver.frontendTargetInfo.target.moduleTriple.triple).swift.sdkdb"))),
        ]))

        XCTAssert(variantModuleJob.commandLine.contains(subsequence: [
          .flag("-emit-api-descriptor-path"),
          .path(.absolute(path.appending(components: "SDKDB", "foo.\(driver.frontendTargetInfo.targetVariant!.moduleTriple.triple).swift.sdkdb"))),
        ]))
      }
    }

    do {
      var driver = try Driver(args: ["swiftc",
        "-target", "x86_64-apple-macosx10.14",
        "-target-variant", "x86_64-apple-ios13.1-macabi",
        "-emit-variant-module-path", "foo.swiftmodule/x86_64-apple-ios13.1-macabi.swiftmodule",
        "-enable-library-evolution", "-experimental-emit-variant-module",
        "-emit-module",
        "-emit-api-descriptor-path", "foo.swiftmodule/target.api.json",
        "-emit-variant-api-descriptor-path", "foo.swiftmodule/variant.api.json",
        "foo.swift"])

      let plannedJobs = try driver.planBuild().removingAutolinkExtractJobs()
      let targetModuleJob = plannedJobs[0]
      let variantModuleJob = plannedJobs[1]

      XCTAssert(targetModuleJob.commandLine.contains(subsequence: [
        .flag("-emit-api-descriptor-path"),
        .path(.relative(try .init(validating: "foo.swiftmodule/target.api.json")))
      ]))

      XCTAssert(variantModuleJob.commandLine.contains(subsequence: [
        .flag("-emit-api-descriptor-path"),
        .path(.relative(try .init(validating: "foo.swiftmodule/variant.api.json")))
      ]))
    }
#endif
  }

  func testValidDeprecatedTargetiOS() throws {
    var driver = try Driver(args: ["swiftc", "-emit-module", "-target", "armv7-apple-ios13.0", "foo.swift"])
    let plannedJobs = try driver.planBuild()
    let emitModuleJob = try plannedJobs.findJob(.emitModule)
    XCTAssert(emitModuleJob.commandLine.contains(.flag("-target")))
    XCTAssert(emitModuleJob.commandLine.contains(.flag("armv7-apple-ios13.0")))
  }

  func testValidDeprecatedTargetWatchOS() throws {
    var driver = try Driver(args: ["swiftc", "-emit-module", "-target", "armv7k-apple-watchos10.0", "foo.swift"])
    let plannedJobs = try driver.planBuild()
    let emitModuleJob = try plannedJobs.findJob(.emitModule)
    XCTAssert(emitModuleJob.commandLine.contains(.flag("-target")))
    XCTAssert(emitModuleJob.commandLine.contains(.flag("armv7k-apple-watchos10.0")))
  }

  func testClangTargetForExplicitModule() throws {
    #if os(macOS)
    let sdkRoot = try testInputsPath.appending(component: "SDKChecks").appending(component: "MacOSX10.15.sdk")

    // Check -clang-target is on by default when explicit module is on.
    try withTemporaryDirectory { path in
      let main = path.appending(component: "Foo.swift")
      try localFileSystem.writeFileContents(main, bytes: "import Swift")
      var driver = try Driver(args: ["swiftc", "-explicit-module-build",
                                     "-target", "arm64-apple-macos10.14",
                                     "-sdk", sdkRoot.pathString,
                                     main.pathString])
      guard driver.isFrontendArgSupported(.clangTarget) else {
        throw XCTSkip("Skipping: compiler does not support '-clang-target'")
      }
      let plannedJobs = try driver.planBuild()
      XCTAssertTrue(plannedJobs.contains { job in
        job.commandLine.contains(subsequence: [.flag("-clang-target"), .flag("arm64-apple-macos10.15")])
      })
    }

    // Check -clang-target is handled correctly with the MacCatalyst remap.
    try withTemporaryDirectory { path in
      let main = path.appending(component: "Foo.swift")
      try localFileSystem.writeFileContents(main, bytes:
        """
        import Swift
        """
      )
      var driver = try Driver(args: ["swiftc", "-explicit-module-build",
                                     "-target", "arm64e-apple-ios13.0-macabi",
                                     "-sdk", sdkRoot.pathString,
                                     main.pathString])
      guard driver.isFrontendArgSupported(.clangTarget) else {
        throw XCTSkip("Skipping: compiler does not support '-clang-target'")
      }
      let plannedJobs = try driver.planBuild()
      XCTAssertTrue(plannedJobs.contains { job in
        job.commandLine.contains(subsequence: [.flag("-clang-target"), .flag("arm64e-apple-ios13.3-macabi")])
      })
    }

    // Check -disable-clang-target works
    try withTemporaryDirectory { path in
      let main = path.appending(component: "Foo.swift")
      try localFileSystem.writeFileContents(main, bytes: "import Swift")
      var driver = try Driver(args: ["swiftc", "-disable-clang-target",
                                     "-explicit-module-build",
                                     "-target", "arm64-apple-macos10.14",
                                     "-sdk", sdkRoot.pathString,
                                     main.pathString])
      guard driver.isFrontendArgSupported(.clangTarget) else {
        throw XCTSkip("Skipping: compiler does not support '-clang-target'")
      }
      let plannedJobs = try driver.planBuild()
      XCTAssertFalse(plannedJobs.contains { job in
        job.commandLine.contains(.flag("-clang-target"))
      })
    }

    // Check -clang-target-variant is handled correctly with the MacCatalyst remap.
    try withTemporaryDirectory { path in
      let main = path.appending(component: "Foo.swift")
      try localFileSystem.writeFileContents(main, bytes:
        """
        import Swift
        """
      )
      var driver = try Driver(args: ["swiftc", "-explicit-module-build",
                                     "-target", "arm64e-apple-ios13.0-macabi",
                                     "-target-variant", "arm64e-apple-macos10.0",
                                     "-sdk", sdkRoot.pathString,
                                     main.pathString])
      guard driver.isFrontendArgSupported(.clangTarget) else {
        throw XCTSkip("Skipping: compiler does not support '-clang-target'")
      }
      guard driver.isFrontendArgSupported(.clangTargetVariant) else {
        throw XCTSkip("Skipping: compiler does not support '-clang-target-variant'")
      }
      let plannedJobs = try driver.planBuild()
      XCTAssertTrue(plannedJobs.contains { job in
        job.commandLine.contains(subsequence: [.flag("-clang-target"), .flag("arm64e-apple-ios13.3-macabi")]) &&
        job.commandLine.contains(subsequence: [.flag("-clang-target-variant"), .flag("arm64e-apple-macos10.15")])
      })
    }
    #endif
  }

  func testDisableClangTargetForImplicitModule() throws {
#if os(macOS)
    var envVars = ProcessEnv.block
    envVars["SWIFT_DRIVER_LD_EXEC"] = ld.nativePathString(escaped: false)

    let sdkRoot = try testInputsPath.appending(component: "SDKChecks").appending(component: "iPhoneOS.sdk")
    var driver = try Driver(args: ["swiftc", "-target",
                                   "arm64-apple-ios12.0", "foo.swift",
                                   "-sdk", sdkRoot.pathString],
                            env: envVars)
    let plannedJobs = try driver.planBuild()
    XCTAssertEqual(plannedJobs.count, 2)
    XCTAssertJobInvocationMatches(plannedJobs[0], .flag("-target"))
    XCTAssertFalse(plannedJobs[0].commandLine.contains(.flag("-clang-target")))
#endif
  }

  func testPCHasCompileInput() throws {
    var envVars = ProcessEnv.block
    envVars["SWIFT_DRIVER_LD_EXEC"] = ld.nativePathString(escaped: false)

    var driver = try Driver(args: ["swiftc", "-target", "x86_64-apple-macosx10.14", "-enable-bridging-pch", "-import-objc-header", "TestInputHeader.h", "foo.swift"],
                            env: envVars)
    let plannedJobs = try driver.planBuild()
    XCTAssertEqual(plannedJobs.count, 3)
    XCTAssert(plannedJobs[0].kind == .generatePCH)
    XCTAssert(plannedJobs[1].kind == .compile)
    XCTAssert(plannedJobs[1].inputs[0].file.extension == "swift")
    XCTAssert(plannedJobs[1].inputs[1].file.extension == "pch")
  }

  func testEnvironmentInferenceWarning() throws {
    let sdkRoot = try testInputsPath.appending(component: "SDKChecks").appending(component: "iPhoneOS.sdk")

    try assertDriverDiagnostics(args: ["swiftc", "-target", "x86_64-apple-ios13.0", "foo.swift", "-sdk", sdkRoot.pathString]) {
      $1.expect(.warning("inferring simulator environment for target 'x86_64-apple-ios13.0'; use '-target x86_64-apple-ios13.0-simulator'"))
    }
    try assertDriverDiagnostics(args: ["swiftc", "-target", "x86_64-apple-watchos6.0", "foo.swift", "-sdk", sdkRoot.pathString]) {
      $1.expect(.warning("inferring simulator environment for target 'x86_64-apple-watchos6.0'; use '-target x86_64-apple-watchos6.0-simulator'"))
    }
    try assertNoDriverDiagnostics(args: "swiftc", "-target", "x86_64-apple-ios13.0-simulator", "foo.swift", "-sdk", sdkRoot.pathString)
  }

  func testDarwinToolchainArgumentValidation() throws {
    XCTAssertThrowsError(try Driver(args: ["swiftc", "-c", "-target", "arm64-apple-ios6.0",
                                           "foo.swift"])) { error in
      guard case DarwinToolchain.ToolchainValidationError.osVersionBelowMinimumDeploymentTarget(platform: .iOS(.device), version: Triple.Version(7, 0, 0)) = error else {
        XCTFail("Unexpected error: \(error)")
        return
      }
    }

    XCTAssertThrowsError(try Driver(args: ["swiftc", "-c", "-target", "x86_64-apple-ios6.0-simulator",
                                           "foo.swift"])) { error in
      guard case DarwinToolchain.ToolchainValidationError.osVersionBelowMinimumDeploymentTarget(platform: .iOS(.simulator), version: Triple.Version(7, 0, 0)) = error else {
        XCTFail("Unexpected error: \(error)")
        return
      }
    }

    XCTAssertThrowsError(try Driver(args: ["swiftc", "-c", "-target", "arm64-apple-tvos6.0",
                                           "foo.swift"])) { error in
      guard case DarwinToolchain.ToolchainValidationError.osVersionBelowMinimumDeploymentTarget(platform: .tvOS(.device), version: Triple.Version(9, 0, 0)) = error else {
        XCTFail("Unexpected error: \(error)")
        return
      }
    }

    XCTAssertThrowsError(try Driver(args: ["swiftc", "-c", "-target", "x86_64-apple-tvos6.0-simulator",
                                           "foo.swift"])) { error in
      guard case DarwinToolchain.ToolchainValidationError.osVersionBelowMinimumDeploymentTarget(platform: .tvOS(.simulator), version: Triple.Version(9, 0, 0)) = error else {
        XCTFail("Unexpected error: \(error)")
        return
      }
    }

    XCTAssertThrowsError(try Driver(args: ["swiftc", "-c", "-target", "arm64-apple-watchos1.0",
                                           "foo.swift"])) { error in
      guard case DarwinToolchain.ToolchainValidationError.osVersionBelowMinimumDeploymentTarget(platform: .watchOS(.device), version: Triple.Version(2, 0, 0)) = error else {
        XCTFail("Unexpected error: \(error)")
        return
      }
    }

    XCTAssertThrowsError(try Driver(args: ["swiftc", "-c", "-target", "x86_64-apple-watchos1.0-simulator",
                                           "foo.swift"])) { error in
      guard case DarwinToolchain.ToolchainValidationError.osVersionBelowMinimumDeploymentTarget(platform: .watchOS(.simulator), version: Triple.Version(2, 0, 0)) = error else {
        XCTFail("Unexpected error: \(error)")
        return
      }
    }

    XCTAssertThrowsError(try Driver(args: ["swiftc", "-c", "-target", "x86_64-apple-macosx10.4",
                                           "foo.swift"])) { error in
      guard case DarwinToolchain.ToolchainValidationError.osVersionBelowMinimumDeploymentTarget(platform: .macOS, version: Triple.Version(10, 9, 0)) = error else {
        XCTFail("Unexpected error: \(error)")
        return
      }
    }

    XCTAssertThrowsError(try Driver(args: ["swiftc", "-c", "-target", "armv7-apple-ios12.1",
                                           "foo.swift"])) { error in
      guard case DarwinToolchain.ToolchainValidationError.invalidDeploymentTargetForIR(platform: .iOS(.device), version: Triple.Version(11, 0, 0), archName: "armv7") = error else {
        XCTFail("Unexpected error: \(error)")
        return
      }
    }

    XCTAssertThrowsError(try Driver(args: ["swiftc", "-emit-module", "-c", "-target",
                                           "armv7s-apple-ios12.0", "foo.swift"])) { error in
      guard case DarwinToolchain.ToolchainValidationError.invalidDeploymentTargetForIR(platform: .iOS(.device), version: Triple.Version(11, 0, 0), archName: "armv7s") = error else {
        XCTFail("Unexpected error: \(error)")
        return
      }
    }

    XCTAssertThrowsError(try Driver(args: ["swiftc", "-emit-module", "-c", "-target",
                                           "i386-apple-ios12.0-simulator", "foo.swift"])) { error in
      guard case DarwinToolchain.ToolchainValidationError.invalidDeploymentTargetForIR(platform: .iOS(.simulator), version: Triple.Version(11, 0, 0), archName: "i386") = error else {
        XCTFail("Unexpected error: \(error)")
        return
      }
    }

    XCTAssertThrowsError(try Driver(args: ["swiftc", "-emit-module", "-c", "-target",
                                             "armv7k-apple-watchos12.0", "foo.swift"])) { error in
      guard case DarwinToolchain.ToolchainValidationError.invalidDeploymentTargetForIR(platform: .watchOS(.device), version: Triple.Version(9, 0, 0), archName: "armv7k") = error else {
        XCTFail("Unexpected error: \(error)")
        return
      }
    }

    XCTAssertThrowsError(try Driver(args: ["swiftc", "-emit-module", "-c", "-target",
                                           "i386-apple-watchos12.0", "foo.swift"])) { error in
      guard case DarwinToolchain.ToolchainValidationError.invalidDeploymentTargetForIR(platform: .watchOS(.simulator), version: Triple.Version(7, 0, 0), archName: "i386") = error else {
        XCTFail("Unexpected error: \(error)")
        return
      }
    }

    XCTAssertThrowsError(try Driver(args: ["swiftc", "-c", "-target", "x86_64-apple-ios13.0",
                                           "-target-variant", "x86_64-apple-macosx10.14",
                                           "foo.swift"])) { error in
      guard case DarwinToolchain.ToolchainValidationError.unsupportedTargetVariant(variant: _) = error else {
        XCTFail("Unexpected error: \(error)")
        return
      }
    }

    XCTAssertThrowsError(try Driver(args: ["swiftc", "-c", "-static-stdlib", "-target", "x86_64-apple-macosx10.14",
                                           "foo.swift"])) { error in
      guard case DarwinToolchain.ToolchainValidationError.argumentNotSupported("-static-stdlib") = error else {
        XCTFail("Unexpected error: \(error)")
        return
      }
    }

    XCTAssertThrowsError(try Driver(args: ["swiftc", "-c", "-static-executable", "-target", "x86_64-apple-macosx10.14",
                                           "foo.swift"])) { error in
      guard case DarwinToolchain.ToolchainValidationError.argumentNotSupported("-static-executable") = error else {
        XCTFail("Unexpected error: \(error)")
        return
      }
    }

    // Not actually a valid arch for tvOS, but we shouldn't fall into the iOS case by mistake and emit a message about iOS >= 11 not supporting armv7.
    XCTAssertNoThrow(try Driver(args: ["swiftc", "-c", "-target", "armv7-apple-tvos9.0", "foo.swift"]))

    // Ensure arm64_32 is not restricted to back-deployment like other 32-bit archs (armv7k/i386).
    XCTAssertNoThrow(try Driver(args: ["swiftc", "-emit-module", "-c", "-target", "arm64_32-apple-watchos12.0", "foo.swift"]))

    // On non-darwin hosts, libArcLite won't be found and a warning will be emitted
    #if os(macOS)
    try assertNoDriverDiagnostics(args: "swiftc", "-c", "-target", "x86_64-apple-macosx10.14", "-link-objc-runtime", "foo.swift")
    #endif
  }

  func testProfileArgValidation() throws {
    try assertDriverDiagnostics(args: ["swiftc", "foo.swift", "-profile-generate", "-profile-use=profile.profdata"]) {
      $1.expect(.error(Driver.Error.conflictingOptions(.profileGenerate, .profileUse)))
      $1.expect(.error(Driver.Error.missingProfilingData(try toPath("profile.profdata").name)))
    }

    try assertDriverDiagnostics(args: ["swiftc", "foo.swift", "-profile-sample-use=profile1.profdata", "-profile-use=profile2.profdata"]) {
      $1.expect(.error(Driver.Error.conflictingOptions(.profileUse, .profileSampleUse)))
      $1.expect(.error(Driver.Error.missingProfilingData(try toPath("profile1.profdata").name)))
      $1.expect(.error(Driver.Error.missingProfilingData(try toPath("profile2.profdata").name)))
    }

    try assertDriverDiagnostics(args: ["swiftc", "foo.swift", "-profile-use=profile.profdata"]) {
      $1.expect(.error(Driver.Error.missingProfilingData(try toPath("profile.profdata").name)))
    }

    try withTemporaryDirectory { path in
      try localFileSystem.writeFileContents(path.appending(component: "profile.profdata"), bytes: .init())
      try assertNoDriverDiagnostics(args: "swiftc", "-working-directory", path.pathString, "foo.swift", "-profile-use=profile.profdata")
      try assertNoDriverDiagnostics(args: "swiftc", "-working-directory", path.pathString, "foo.swift", "-profile-sample-use=profile.profdata")
    }

    try withTemporaryDirectory { path in
      try localFileSystem.writeFileContents(path.appending(component: "profile.profdata"), bytes: .init())
      try assertDriverDiagnostics(args: ["swiftc", "-working-directory", path.pathString, "foo.swift",
                                         "-profile-use=profile.profdata,profile2.profdata"]) {
        $1.expect(.error(Driver.Error.missingProfilingData(path.appending(component: "profile2.profdata").pathString)))
      }
      // -profile-sample-use does not accept more than one path, so commas are not split.
      try assertDriverDiagnostics(args: ["swiftc", "-working-directory", path.pathString, "foo.swift",
                                         "-profile-sample-use=profile.profdata,profile2.profdata"]) {
        $1.expect(.error(Driver.Error.missingProfilingData(path.appending(component: "profile.profdata,profile2.profdata").pathString)))
      }
    }
  }

  func testProfileSampleUseFrontendFlags() throws {
    // Check that the LLVM option for 'profi' is inferred and passed to frontend
    // in addition to the usual flag.
    try withTemporaryDirectory { path in
      let completePath: AbsolutePath = path.appending(component: "profile.profdata")
      
      try localFileSystem.writeFileContents(completePath, bytes: .init())
      var driver = try Driver(args: ["swiftc", "foo.swift",
        "-working-directory", path.pathString,
        "-profile-sample-use=profile.profdata"])
      let plannedJobs = try driver.planBuild().removingAutolinkExtractJobs()
      XCTAssertEqual(plannedJobs.count, 2)
      XCTAssertEqual(plannedJobs[0].kind, .compile)

      let job: Job = plannedJobs[0]
      let command: [Job.ArgTemplate] = job.commandLine

      XCTAssertTrue(command.contains(
        .joinedOptionAndPath("-profile-sample-use=", .absolute(completePath))))

      // assuming it's preceded by -Xllvm, or else it wouldn't work anyway.
      XCTAssertTrue(command.contains(.flag("-sample-profile-use-profi")))
    }
  }

  func testDebugInfoForProfilingFlag() throws {
    // Check that the '-debug-info-for-profiling' flag is passed to frontend.
    var driver = try Driver(args: ["swiftc", "-g", "-debug-info-for-profiling", "foo.swift"])
    let plannedJobs = try driver.planBuild().removingAutolinkExtractJobs()
    XCTAssertEqual(plannedJobs.count, 4)
    XCTAssertEqual(plannedJobs[0].kind, .emitModule)
    let job = plannedJobs[0]
    XCTAssertTrue(job.commandLine.contains(.flag("-debug-info-for-profiling")))
  }

  func testProfileLinkerArgs() throws {
    var envVars = ProcessEnv.block
    envVars["SWIFT_DRIVER_LD_EXEC"] = ld.nativePathString(escaped: false)

    do {
      var driver = try Driver(args: ["swiftc", "-profile-generate", "-target", "x86_64-apple-macosx10.9", "test.swift"],
                              env: envVars)
      let plannedJobs = try driver.planBuild()

      XCTAssertEqual(plannedJobs.count, 2)
      XCTAssertEqual(plannedJobs[0].kind, .compile)

      XCTAssertEqual(plannedJobs[1].kind, .link)
      XCTAssert(plannedJobs[1].commandLine.contains(.flag("-fprofile-generate")))
    }

    do {
      var driver = try Driver(args: ["swiftc", "-profile-generate", "-target", "x86_64-apple-ios7.1-simulator", "test.swift"],
                              env: envVars)
      let plannedJobs = try driver.planBuild()

      XCTAssertEqual(plannedJobs.count, 2)
      XCTAssertEqual(plannedJobs[0].kind, .compile)

      XCTAssertEqual(plannedJobs[1].kind, .link)
      XCTAssert(plannedJobs[1].commandLine.contains(.flag("-fprofile-generate")))
    }

    do {
      var driver = try Driver(args: ["swiftc", "-profile-generate", "-target", "arm64-apple-ios7.1", "test.swift"],
                              env: envVars)
      let plannedJobs = try driver.planBuild()

      XCTAssertEqual(plannedJobs.count, 2)
      XCTAssertEqual(plannedJobs[0].kind, .compile)

      XCTAssertEqual(plannedJobs[1].kind, .link)
      XCTAssert(plannedJobs[1].commandLine.contains(.flag("-fprofile-generate")))
    }

    do {
      var driver = try Driver(args: ["swiftc", "-profile-generate", "-target", "x86_64-apple-tvos9.0-simulator", "test.swift"],
                              env: envVars)
      let plannedJobs = try driver.planBuild()

      XCTAssertEqual(plannedJobs.count, 2)
      XCTAssertEqual(plannedJobs[0].kind, .compile)

      XCTAssertEqual(plannedJobs[1].kind, .link)
      XCTAssert(plannedJobs[1].commandLine.contains(.flag("-fprofile-generate")))
    }

    do {
      var driver = try Driver(args: ["swiftc", "-profile-generate", "-target", "arm64-apple-tvos9.0", "test.swift"],
                              env: envVars)
      let plannedJobs = try driver.planBuild()

      XCTAssertEqual(plannedJobs.count, 2)
      XCTAssertEqual(plannedJobs[0].kind, .compile)

      XCTAssertEqual(plannedJobs[1].kind, .link)
      XCTAssert(plannedJobs[1].commandLine.contains(.flag("-fprofile-generate")))
    }

    do {
      var driver = try Driver(args: ["swiftc", "-profile-generate", "-target", "i386-apple-watchos2.0-simulator", "test.swift"],
                              env: envVars)
      let plannedJobs = try driver.planBuild()

      XCTAssertEqual(plannedJobs.count, 2)
      XCTAssertEqual(plannedJobs[0].kind, .compile)

      XCTAssertEqual(plannedJobs[1].kind, .link)
      XCTAssert(plannedJobs[1].commandLine.contains(.flag("-fprofile-generate")))
    }

    do {
      var driver = try Driver(args: ["swiftc", "-profile-generate", "-target", "armv7k-apple-watchos2.0", "test.swift"],
                              env: envVars)
      let plannedJobs = try driver.planBuild()

      XCTAssertEqual(plannedJobs.count, 2)
      XCTAssertEqual(plannedJobs[0].kind, .compile)

      XCTAssertEqual(plannedJobs[1].kind, .link)
      XCTAssert(plannedJobs[1].commandLine.contains(.flag("-fprofile-generate")))
    }

    // FIXME: This will fail when run on macOS, because
    // swift-autolink-extract is not present
    #if os(Linux) || os(Android) || os(Windows)
    for triple in ["aarch64-unknown-linux-android", "x86_64-unknown-linux-gnu"] {
      var driver = try Driver(args: ["swiftc", "-profile-generate", "-target", triple, "test.swift"])
      let plannedJobs = try driver.planBuild().removingAutolinkExtractJobs()

      XCTAssertEqual(plannedJobs.count, 2)
      XCTAssertEqual(plannedJobs[0].kind, .compile)

      XCTAssertEqual(plannedJobs[1].kind, .link)
      if triple == "aarch64-unknown-linux-android" {
        XCTAssert(plannedJobs[1].commandLine.containsPathWithBasename("libclang_rt.profile-aarch64-android.a"))
      } else {
        XCTAssert(plannedJobs[1].commandLine.containsPathWithBasename("libclang_rt.profile-x86_64.a"))
      }
      XCTAssert(plannedJobs[1].commandLine.contains { $0 == .flag("-u__llvm_profile_runtime") })
    }
    #endif

    // -profile-generate should add libclang_rt.profile for WebAssembly targets
    try withTemporaryDirectory { resourceDir in
      try localFileSystem.writeFileContents(resourceDir.appending(components: "wasi", "static-executable-args.lnk")) {
        $0.send("garbage")
      }

      var env = ProcessEnv.block
      env["SWIFT_DRIVER_SWIFT_AUTOLINK_EXTRACT_EXEC"] = "//bin/swift-autolink-extract"

      for triple in ["wasm32-unknown-wasi", "wasm32-unknown-wasip1-threads"] {
        var driver = try Driver(args: [
          "swiftc", "-profile-generate", "-target", triple, "test.swift",
          "-resource-dir", resourceDir.pathString
        ], env: env)
        let plannedJobs = try driver.planBuild().removingAutolinkExtractJobs()

        XCTAssertEqual(plannedJobs.count, 2)
        XCTAssertEqual(plannedJobs[0].kind, .compile)

        XCTAssertEqual(plannedJobs[1].kind, .link)
        XCTAssert(plannedJobs[1].commandLine.containsPathWithBasename("libclang_rt.profile-wasm32.a"))
      }
    }

    for explicitUseLd in [true, false] {
      var args = ["swiftc", "-profile-generate", "-target", "x86_64-unknown-windows-msvc", "test.swift"]
      if explicitUseLd {
        // Explicitly passing '-use-ld=lld' should still result in '-lld-allow-duplicate-weak'.
        args.append("-use-ld=lld")
      }
      var driver = try Driver(args: args)
      let plannedJobs = try driver.planBuild()

      XCTAssertEqual(plannedJobs.count, 2)
      XCTAssertEqual(plannedJobs[0].kind, .compile)

      XCTAssertEqual(plannedJobs[1].kind, .link)

      let linkCmds = plannedJobs[1].commandLine

      // rdar://131295678 - Make sure we force the use of lld and pass
      // '-lld-allow-duplicate-weak'.
      XCTAssert(linkCmds.contains(.flag("-fuse-ld=lld")))
      XCTAssert(linkCmds.contains([.flag("-Xlinker"), .flag("-lld-allow-duplicate-weak")]))
    }

    // rdar://131295678 - Make sure we force the use of lld and pass
    // '-lld-allow-duplicate-weak' even if the user requests something else.
    do {
      var driver = try Driver(args: ["swiftc", "-profile-generate", "-use-ld=link", "-target", "x86_64-unknown-windows-msvc", "test.swift"])
      let plannedJobs = try driver.planBuild()

      XCTAssertEqual(plannedJobs.count, 2)
      XCTAssertEqual(plannedJobs[0].kind, .compile)

      XCTAssertEqual(plannedJobs[1].kind, .link)

      let linkCmds = plannedJobs[1].commandLine

      XCTAssertFalse(linkCmds.contains(.flag("-fuse-ld=link")))
      XCTAssertTrue(linkCmds.contains(.flag("-fuse-ld=lld")))
      XCTAssertTrue(linkCmds.contains(.flag("-lld-allow-duplicate-weak")))
    }

    do {
      // If we're not building for profiling, don't add '-lld-allow-duplicate-weak'.
      var driver = try Driver(args: ["swiftc", "-use-ld=lld", "-target", "x86_64-unknown-windows-msvc", "test.swift"])
      let plannedJobs = try driver.planBuild()

      XCTAssertEqual(plannedJobs.count, 2)
      XCTAssertEqual(plannedJobs[0].kind, .compile)

      XCTAssertEqual(plannedJobs[1].kind, .link)

      let linkCmds = plannedJobs[1].commandLine
      XCTAssertTrue(linkCmds.contains(.flag("-fuse-ld=lld")))
      XCTAssertFalse(linkCmds.contains(.flag("-lld-allow-duplicate-weak")))
    }
  }

  func testConditionalCompilationArgValidation() throws {
    try assertDriverDiagnostics(args: ["swiftc", "foo.swift", "-DFOO=BAR"]) {
      $1.expect(.warning("conditional compilation flags do not have values in Swift; they are either present or absent (rather than 'FOO=BAR')"))
    }

    try assertDriverDiagnostics(args: ["swiftc", "foo.swift", "-D-DFOO"]) {
      $1.expect(.error(Driver.Error.conditionalCompilationFlagHasRedundantPrefix("-DFOO")))
    }

    try assertDriverDiagnostics(args: ["swiftc", "foo.swift", "-Dnot-an-identifier"]) {
      $1.expect(.error(Driver.Error.conditionalCompilationFlagIsNotValidIdentifier("not-an-identifier")))
    }

    try assertNoDriverDiagnostics(args: "swiftc", "foo.swift", "-DFOO")
  }

  func testFrameworkSearchPathArgValidation() throws {
    try assertDriverDiagnostics(args: ["swiftc", "foo.swift", "-F/some/dir/xyz.framework"]) {
      $1.expect(.warning("framework search path ends in \".framework\"; add directory containing framework instead: /some/dir/xyz.framework"))
    }

    try assertDriverDiagnostics(args: ["swiftc", "foo.swift", "-F/some/dir/xyz.framework/"]) {
      $1.expect(.warning("framework search path ends in \".framework\"; add directory containing framework instead: /some/dir/xyz.framework"))
    }

    try assertDriverDiagnostics(args: ["swiftc", "foo.swift", "-Fsystem", "/some/dir/xyz.framework"]) {
      $1.expect(.warning("framework search path ends in \".framework\"; add directory containing framework instead: /some/dir/xyz.framework"))
    }

   try assertNoDriverDiagnostics(args: "swiftc", "foo.swift", "-Fsystem", "/some/dir/")
  }

  func testMultipleValidationFailures() throws {
    try assertDiagnostics { engine, verifier in
      verifier.expect(.error(Driver.Error.conditionalCompilationFlagIsNotValidIdentifier("not-an-identifier")))
      verifier.expect(.warning("framework search path ends in \".framework\"; add directory containing framework instead: /some/dir/xyz.framework"))
      _ = try Driver(args: ["swiftc", "foo.swift", "-Dnot-an-identifier", "-F/some/dir/xyz.framework"], diagnosticsEngine: engine)
    }
  }

  func testToolsDirectory() throws {
    try withTemporaryDirectory { tmpDir in
      let ld = tmpDir.appending(component: executableName("clang"))
      // tiny PE binary from: https://archive.is/w01DO
      let contents: ByteString = [
          0x4d, 0x5a, 0x00, 0x00, 0x50, 0x45, 0x00, 0x00, 0x4c, 0x01, 0x01, 0x00,
          0x6a, 0x2a, 0x58, 0xc3, 0x00, 0x00, 0x00, 0x00, 0x00, 0x00, 0x00, 0x00,
          0x04, 0x00, 0x03, 0x01, 0x0b, 0x01, 0x08, 0x00, 0x04, 0x00, 0x00, 0x00,
          0x00, 0x00, 0x00, 0x00, 0x04, 0x00, 0x00, 0x00, 0x0c, 0x00, 0x00, 0x00,
          0x04, 0x00, 0x00, 0x00, 0x0c, 0x00, 0x00, 0x00, 0x00, 0x00, 0x40, 0x00,
          0x04, 0x00, 0x00, 0x00, 0x04, 0x00, 0x00, 0x00, 0x04, 0x00, 0x00, 0x00,
          0x00, 0x00, 0x00, 0x00, 0x04, 0x00, 0x00, 0x00, 0x00, 0x00, 0x00, 0x00,
          0x68, 0x00, 0x00, 0x00, 0x64, 0x00, 0x00, 0x00, 0x00, 0x00, 0x00, 0x00,
          0x02
      ]
      try localFileSystem.writeFileContents(ld, bytes: contents)
      try localFileSystem.chmod(.executable, path: try AbsolutePath(validating: ld.pathString))

      // Drop SWIFT_DRIVER_CLANG_EXEC from the environment so it doesn't
      // interfere with tool lookup.
      var env = ProcessEnv.block
      env.removeValue(forKey: "SWIFT_DRIVER_CLANG_EXEC")

      var driver = try Driver(args: ["swiftc",
                                     "-tools-directory", tmpDir.pathString,
                                     "foo.swift"],
                              env: env)
      let frontendJobs = try driver.planBuild().removingAutolinkExtractJobs()
      XCTAssertEqual(frontendJobs.count, 2)
      XCTAssertEqual(frontendJobs[1].kind, .link)
      XCTAssertEqual(frontendJobs[1].tool.absolutePath!.pathString, ld.pathString)

      // WASI toolchain
      do {
        var env = ProcessEnv.block
        env["SWIFT_DRIVER_SWIFT_AUTOLINK_EXTRACT_EXEC"] = "//bin/swift-autolink-extract"

        try withTemporaryDirectory { resourceDir in
          try localFileSystem.writeFileContents(resourceDir.appending(components: "wasi", "static-executable-args.lnk")) {
            $0.send("garbage")
          }
          var driver = try Driver(args: ["swiftc",
                                         "-target", "wasm32-unknown-wasi",
                                         "-resource-dir", resourceDir.pathString,
                                         "-tools-directory", tmpDir.pathString,
                                         "foo.swift"],
                                  env: env)
          let frontendJobs = try driver.planBuild().removingAutolinkExtractJobs()
          XCTAssertEqual(frontendJobs.count, 2)
          XCTAssertJobInvocationMatches(frontendJobs[1], .flag("-B"), .path(.absolute(tmpDir)))
        }
      }
    }
  }

  func testNonDarwinSDK() throws {
    try withTemporaryDirectory { tmpDir in
      let sdk = tmpDir.appending(component: "NonDarwin.sdk")
      // SDK without SDKSettings.json should be ok for non-Darwin platforms
      try localFileSystem.createDirectory(sdk, recursive: true)
      for triple in ["x86_64-unknown-linux-gnu", "wasm32-unknown-wasi"] {
        try assertDriverDiagnostics(args: "swiftc", "-target", triple, "foo.swift", "-sdk", sdk.pathString) {
          $1.forbidUnexpected(.error, .warning)
        }
      }
    }
  }

  func testDarwinSDKWithoutSDKSettings() throws {
    try withTemporaryDirectory { tmpDir in
      let sdk = tmpDir.appending(component: "MacOSX10.15.sdk")
      try localFileSystem.createDirectory(sdk, recursive: true)
      try assertDriverDiagnostics(args: "swiftc", "-target", "x86_64-apple-macosx10.15", "foo.swift", "-sdk", sdk.pathString) {
        $1.expect(.warning("Could not read SDKSettings.json for SDK at: \(sdk.pathString)"))
      }
    }
  }

  func testDarwinSDKToolchainName() throws {
    var envVars = ProcessEnv.block
    envVars["SWIFT_DRIVER_LD_EXEC"] = ld.nativePathString(escaped: false)

    try withTemporaryDirectory { tmpDir in
      let sdk = tmpDir.appending(component: "XROS1.0.sdk")
      try localFileSystem.createDirectory(sdk, recursive: true)
      try localFileSystem.writeFileContents(sdk.appending(component: "SDKSettings.json"), bytes:
        """
        {
          "Version":"1.0",
          "CanonicalName": "xros1.0"
        }
        """
      )

      let sdkInfo = DarwinToolchain.readSDKInfo(localFileSystem, VirtualPath.absolute(sdk).intern())
      XCTAssertEqual(sdkInfo?.platformKind, .visionos)
    }
  }

  // Test cases ported from Driver/macabi-environment.swift
  func testDarwinSDKVersioning() throws {
    var envVars = ProcessEnv.block
    envVars["SWIFT_DRIVER_LD_EXEC"] = ld.nativePathString(escaped: false)

    try withTemporaryDirectory { tmpDir in
      let sdk1 = tmpDir.appending(component: "MacOSX10.15.sdk")
      try localFileSystem.createDirectory(sdk1, recursive: true)
      try localFileSystem.writeFileContents(sdk1.appending(component: "SDKSettings.json"), bytes:
        """
        {
          "Version":"10.15",
          "CanonicalName": "macosx10.15",
          "VersionMap" : {
              "macOS_iOSMac" : {
                  "10.15" : "13.1",
                  "10.15.1" : "13.2"
              },
              "iOSMac_macOS" : {
                  "13.1" : "10.15",
                  "13.2" : "10.15.1"
              }
          }
        }
        """
      )

      let sdk2 = tmpDir.appending(component: "MacOSX10.15.4.sdk")
      try localFileSystem.createDirectory(sdk2, recursive: true)
      try localFileSystem.writeFileContents(sdk2.appending(component: "SDKSettings.json"), bytes:
        """
        {
          "Version":"10.15.4",
          "CanonicalName": "macosx10.15.4",
          "VersionMap" : {
              "macOS_iOSMac" : {
                  "10.14.4" : "12.4",
                  "10.14.3" : "12.3",
                  "10.14.2" : "12.2",
                  "10.14.1" : "12.1",
                  "10.15" : "13.0",
                  "10.14" : "12.0",
                  "10.14.5" : "12.5",
                  "10.15.1" : "13.2",
                  "10.15.4" : "13.4"
              },
              "iOSMac_macOS" : {
                  "13.0" : "10.15",
                  "12.3" : "10.14.3",
                  "12.0" : "10.14",
                  "12.4" : "10.14.4",
                  "12.1" : "10.14.1",
                  "12.5" : "10.14.5",
                  "12.2" : "10.14.2",
                  "13.2" : "10.15.1",
                  "13.4" : "10.15.4"
              }
          }
        }
        """
      )

      do {
        var driver = try Driver(args: ["swiftc",
                                       "-target", "x86_64-apple-macosx10.14",
                                       "-sdk", sdk1.description,
                                       "foo.swift"], env: envVars)
        let frontendJobs = try driver.planBuild()
        XCTAssertEqual(frontendJobs[0].kind, .compile)
        XCTAssertJobInvocationMatches(frontendJobs[0], .flag("-target-sdk-version"), .flag("10.15"))
        if driver.isFrontendArgSupported(.targetSdkName) {
          XCTAssertJobInvocationMatches(frontendJobs[0], .flag("-target-sdk-name"), .flag("macosx10.15"))
        }
        XCTAssertEqual(frontendJobs[1].kind, .link)
        XCTAssertJobInvocationMatches(frontendJobs[1], .flag("--target=x86_64-apple-macosx10.14"))
        XCTAssertJobInvocationMatches(frontendJobs[1], .flag("--sysroot"))
        XCTAssertTrue(frontendJobs[1].commandLine.containsPathWithBasename(sdk1.basename))
      }

      do {
        var envVars = ProcessEnv.block
        envVars["SWIFT_DRIVER_LD_EXEC"] = ld.nativePathString(escaped: false)

        var driver = try Driver(args: ["swiftc",
                                       "-target", "x86_64-apple-macosx10.14",
                                       "-target-variant", "x86_64-apple-ios13.1-macabi",
                                       "-sdk", sdk1.description,
                                       "foo.swift"], env: envVars)
        let frontendJobs = try driver.planBuild()
        XCTAssertEqual(frontendJobs[0].kind, .compile)
        XCTAssertJobInvocationMatches(frontendJobs[0], .flag("-target-sdk-version"), .flag("10.15"), .flag("-target-variant-sdk-version"), .flag("13.1"))
        XCTAssertEqual(frontendJobs[1].kind, .link)
        XCTAssertJobInvocationMatches(frontendJobs[1], .flag("--target=x86_64-apple-macosx10.14"))
        XCTAssertJobInvocationMatches(frontendJobs[1], .flag("-darwin-target-variant"), .flag("x86_64-apple-ios13.1-macabi"))
      }

      do {
        var driver = try Driver(args: ["swiftc",
                                       "-target", "x86_64-apple-macosx10.14",
                                       "-target-variant", "x86_64-apple-ios13.1-macabi",
                                       "-sdk", sdk2.description,
                                       "foo.swift"], env: envVars)
        let frontendJobs = try driver.planBuild()
        XCTAssertEqual(frontendJobs[0].kind, .compile)
        XCTAssertJobInvocationMatches(frontendJobs[0], .flag("-target-sdk-version"), .flag("10.15.4"), .flag("-target-variant-sdk-version"), .flag("13.4"))
        if driver.isFrontendArgSupported(.targetSdkName) {
          XCTAssertJobInvocationMatches(frontendJobs[0], .flag("-target-sdk-name"), .flag("macosx10.15.4"))
        }
        XCTAssertEqual(frontendJobs[1].kind, .link)
        XCTAssertJobInvocationMatches(frontendJobs[1], .flag("--target=x86_64-apple-macosx10.14"))
        XCTAssertJobInvocationMatches(frontendJobs[1], .flag("-darwin-target-variant"), .flag("x86_64-apple-ios13.1-macabi"))
      }

      do {
        var envVars = ProcessEnv.block
        envVars["SWIFT_DRIVER_LD_EXEC"] = ld.nativePathString(escaped: false)

        var driver = try Driver(args: ["swiftc",
                                       "-target-variant", "x86_64-apple-macosx10.14",
                                       "-target", "x86_64-apple-ios13.1-macabi",
                                       "-sdk", sdk2.description,
                                       "foo.swift"], env: envVars)
        let frontendJobs = try driver.planBuild()
        XCTAssertEqual(frontendJobs[0].kind, .compile)
        XCTAssertJobInvocationMatches(frontendJobs[0], .flag("-target-sdk-version"), .flag("13.4"), .flag("-target-variant-sdk-version"), .flag("10.15.4"))
        if driver.isFrontendArgSupported(.targetSdkName) {
          XCTAssertJobInvocationMatches(frontendJobs[0], .flag("-target-sdk-name"), .flag("macosx10.15.4"))
        }
        XCTAssertEqual(frontendJobs[1].kind, .link)
        XCTAssertJobInvocationMatches(frontendJobs[1], .flag("--target=x86_64-apple-ios13.1-macabi"))
        XCTAssertJobInvocationMatches(frontendJobs[1], .flag("-darwin-target-variant"), .flag("x86_64-apple-macosx10.14"))
      }
    }
  }

  func testDarwinSDKTooOld() throws {
    func getSDKPath(sdkDirName: String) throws -> AbsolutePath {
      return try testInputsPath.appending(component: "SDKChecks").appending(component: sdkDirName)
    }

    // Ensure an error is emitted for an unsupported SDK
    func checkSDKUnsupported(sdkDirName: String)
    throws {
      let sdkPath = try getSDKPath(sdkDirName: sdkDirName)
      // Get around the check for SDK's existence
      try localFileSystem.createDirectory(sdkPath)
      let args = [ "swiftc", "foo.swift", "-target", "x86_64-apple-macosx10.9", "-sdk", sdkPath.pathString ]
      try assertDriverDiagnostics(args: args) { driver, verifier in
        verifier.expect(.error("Swift does not support the SDK \(sdkPath.pathString)"))
      }
    }

    // Ensure no error is emitted for a supported SDK
    func checkSDKOkay(sdkDirName: String) throws {
      let sdkPath = try getSDKPath(sdkDirName: sdkDirName)
      try localFileSystem.createDirectory(sdkPath)
      let args = [ "swiftc", "foo.swift", "-target", "x86_64-apple-macosx10.9", "-sdk", sdkPath.pathString ]
      try assertNoDiagnostics { de in let _ = try Driver(args: args, diagnosticsEngine: de) }
    }

    // Ensure old/bogus SDK versions are caught
    try checkSDKUnsupported(sdkDirName: "tvOS8.0.sdk")
    try checkSDKUnsupported(sdkDirName: "MacOSX10.8.sdk")
    try checkSDKUnsupported(sdkDirName: "MacOSX10.9.sdk")
    try checkSDKUnsupported(sdkDirName: "MacOSX10.10.sdk")
    try checkSDKUnsupported(sdkDirName: "MacOSX10.11.sdk")
    try checkSDKUnsupported(sdkDirName: "MacOSX7.17.sdk")
    try checkSDKUnsupported(sdkDirName: "MacOSX10.14.Internal.sdk")
    try checkSDKUnsupported(sdkDirName: "iPhoneOS7.sdk")
    try checkSDKUnsupported(sdkDirName: "iPhoneSimulator7.sdk")
    try checkSDKUnsupported(sdkDirName: "iPhoneOS12.99.sdk")
    try checkSDKUnsupported(sdkDirName: "watchOS2.0.sdk")
    try checkSDKUnsupported(sdkDirName: "watchOS3.0.sdk")
    try checkSDKUnsupported(sdkDirName: "watchOS3.0.Internal.sdk")

    // Verify a selection of okay SDKs
    try checkSDKOkay(sdkDirName: "MacOSX10.15.sdk")
    try checkSDKOkay(sdkDirName: "MacOSX10.15.4.sdk")
    try checkSDKOkay(sdkDirName: "MacOSX10.15.Internal.sdk")
    try checkSDKOkay(sdkDirName: "iPhoneOS13.0.sdk")
    try checkSDKOkay(sdkDirName: "tvOS13.0.sdk")
    try checkSDKOkay(sdkDirName: "watchOS6.0.sdk")
    try checkSDKOkay(sdkDirName: "watchSimulator6.0.sdk")
    try checkSDKOkay(sdkDirName: "iPhoneOS.sdk")
    try checkSDKOkay(sdkDirName: "tvOS.sdk")
    try checkSDKOkay(sdkDirName: "watchOS.sdk")
  }

  func testDarwinLinkerPlatformVersion() throws {
    var envVars = ProcessEnv.block
    envVars["SWIFT_DRIVER_LD_EXEC"] = ld.nativePathString(escaped: false)

    do {
      var driver = try Driver(args: ["swiftc",
                                     "-target", "x86_64-apple-macos10.15",
                                     "foo.swift"],
                              env: envVars)
      let frontendJobs = try driver.planBuild()

      XCTAssertEqual(frontendJobs[1].kind, .link)
      XCTAssertJobInvocationMatches(frontendJobs[1], .flag("--target=x86_64-apple-macos10.15"))
    }

    // Mac gained aarch64 support in v11
    do {
      var driver = try Driver(args: ["swiftc",
                                     "-target", "arm64-apple-macos10.15",
                                     "foo.swift"],
                              env: envVars)
      let frontendJobs = try driver.planBuild()

      XCTAssertEqual(frontendJobs[1].kind, .link)
      XCTAssertJobInvocationMatches(frontendJobs[1], .flag("--target=arm64-apple-macos10.15"))
    }

    // Mac Catalyst on x86_64 was introduced in v13.
    do {
      var driver = try Driver(args: ["swiftc",
                                     "-target", "x86_64-apple-ios12.0-macabi",
                                     "foo.swift"],
                              env: envVars)
      let frontendJobs = try driver.planBuild()

      XCTAssertEqual(frontendJobs[1].kind, .link)
      XCTAssertJobInvocationMatches(frontendJobs[1], .flag("--target=x86_64-apple-ios12.0-macabi"))
    }

    // Mac Catalyst on arm was introduced in v14.
    do {
      var driver = try Driver(args: ["swiftc",
                                     "-target", "aarch64-apple-ios12.0-macabi",
                                     "foo.swift"],
                              env: envVars)
      let frontendJobs = try driver.planBuild()

      XCTAssertEqual(frontendJobs[1].kind, .link)
      XCTAssertJobInvocationMatches(frontendJobs[1], .flag("--target=aarch64-apple-ios12.0-macabi"))
    }

    // Regular iOS
    do {
      var driver = try Driver(args: ["swiftc",
                                     "-target", "aarch64-apple-ios12.0",
                                     "foo.swift"],
                              env: envVars)
      let frontendJobs = try driver.planBuild()

      XCTAssertEqual(frontendJobs[1].kind, .link)
      XCTAssertJobInvocationMatches(frontendJobs[1], .flag("--target=aarch64-apple-ios12.0"))
    }

    // Regular tvOS
    do {
      var driver = try Driver(args: ["swiftc",
                                     "-target", "aarch64-apple-tvos12.0",
                                     "foo.swift"],
                              env: envVars)
      let frontendJobs = try driver.planBuild()

      XCTAssertEqual(frontendJobs[1].kind, .link)
      XCTAssertJobInvocationMatches(frontendJobs[1], .flag("--target=aarch64-apple-tvos12.0"))
    }

    // Regular watchOS
    do {
      var driver = try Driver(args: ["swiftc",
                                     "-target", "aarch64-apple-watchos6.0",
                                     "foo.swift"],
                              env: envVars)
      let frontendJobs = try driver.planBuild()

      XCTAssertEqual(frontendJobs[1].kind, .link)
      XCTAssertJobInvocationMatches(frontendJobs[1], .flag("--target=aarch64-apple-watchos6.0"))
    }

    // x86_64 iOS simulator
    do {
      var driver = try Driver(args: ["swiftc",
                                     "-target", "x86_64-apple-ios12.0-simulator",
                                     "foo.swift"],
                              env: envVars)
      let frontendJobs = try driver.planBuild()

      XCTAssertEqual(frontendJobs[1].kind, .link)
      XCTAssertJobInvocationMatches(frontendJobs[1], .flag("--target=x86_64-apple-ios12.0-simulator"))
    }

    // aarch64 iOS simulator
    do {
      var driver = try Driver(args: ["swiftc",
                                     "-target", "aarch64-apple-ios12.0-simulator",
                                     "foo.swift"],
                              env: envVars)
      let frontendJobs = try driver.planBuild()

      XCTAssertEqual(frontendJobs[1].kind, .link)
      XCTAssertJobInvocationMatches(frontendJobs[1], .flag("--target=aarch64-apple-ios12.0-simulator"))
    }
  }

  func testDSYMGeneration() throws {
    let commonArgs = [
      "swiftc", "foo.swift", "bar.swift",
      "-emit-executable", "-module-name", "Test",
    ]

    do {
      // No dSYM generation (no -g)
      var driver = try Driver(args: commonArgs)
      let plannedJobs = try driver.planBuild().removingAutolinkExtractJobs()

      XCTAssertEqual(plannedJobs.count, 3)
      XCTAssertFalse(plannedJobs.containsJob(.generateDSYM))
    }

    do {
      // No dSYM generation (-gnone)
      var driver = try Driver(args: commonArgs + ["-gnone"])
      let plannedJobs = try driver.planBuild().removingAutolinkExtractJobs()

      XCTAssertEqual(plannedJobs.count, 3)
      XCTAssertFalse(plannedJobs.containsJob(.generateDSYM))
    }

    do {
      var env = ProcessEnv.block
      // As per Unix conventions, /var/empty is expected to exist and be empty.
      // This gives us a non-existent path that we can use for libtool which
      // allows us to run this this on non-Darwin platforms.
      env["SWIFT_DRIVER_LIBTOOL_EXEC"] = "/var/empty/libtool"

      // No dSYM generation (-g -emit-library -static)
      var driver = try Driver(args: [
        "swiftc", "-target", "x86_64-apple-macosx10.15", "-g", "-emit-library",
        "-static", "-o", "library.a", "library.swift"
      ], env: env)
      let jobs = try driver.planBuild()

      XCTAssertEqual(jobs.count, 3)
      XCTAssertFalse(jobs.containsJob(.generateDSYM))
    }

    do {
      // dSYM generation (-g)
      var driver = try Driver(args: commonArgs + ["-g"])
      let plannedJobs = try driver.planBuild()

      let generateDSYMJob = plannedJobs.last!
      let cmd = generateDSYMJob.commandLine

      if driver.targetTriple.objectFormat == .elf  {
        XCTAssertEqual(plannedJobs.count, 6)
      } else {
        XCTAssertEqual(plannedJobs.count, 5)
      }

      if driver.targetTriple.isDarwin {
        XCTAssertEqual(generateDSYMJob.outputs.last?.file, try toPath("Test.dSYM"))
      } else {
        XCTAssertFalse(plannedJobs.map { $0.kind }.contains(.generateDSYM))
      }

      XCTAssertTrue(cmd.contains(try toPathOption(executableName("Test"))))
    }

    do {
      // dSYM generation (-g) with specified output file name with an extension
      var driver = try Driver(args: commonArgs + ["-g", "-o", "a.out"])
      let plannedJobs = try driver.planBuild()
      let generateDSYMJob = plannedJobs.last!
      if driver.targetTriple.isDarwin {
        XCTAssertEqual(plannedJobs.count, 5)
        XCTAssertEqual(generateDSYMJob.outputs.last?.file, try toPath("a.out.dSYM"))
      }
    }
  }

  func testEmitModuleTrace() throws {
    do {
      var driver = try Driver(args: ["swiftc", "-typecheck", "-emit-loaded-module-trace", "foo.swift"])
      let plannedJobs = try driver.planBuild()
      XCTAssertEqual(plannedJobs.count, 1)
      let job = plannedJobs[0]
      XCTAssertTrue(
        job.commandLine.contains(subsequence: ["-emit-loaded-module-trace-path",
                                               .path(.relative(try .init(validating: "foo.trace.json")))])
      )
    }
    do {
      var driver = try Driver(args: ["swiftc", "-typecheck",
                                     "-emit-loaded-module-trace",
                                     "foo.swift", "bar.swift", "baz.swift"])
      let plannedJobs = try driver.planBuild()
      let tracedJobs = try plannedJobs.filter {
        $0.commandLine.contains(subsequence: ["-emit-loaded-module-trace-path",
                                              .path(.relative(try .init(validating: "main.trace.json")))])
      }
      XCTAssertEqual(tracedJobs.count, 1)
    }
    do {
      // Make sure the trace is associated with the first frontend job as
      // opposed to the first input.
      var driver = try Driver(args: ["swiftc", "-emit-loaded-module-trace",
                                     "foo.o", "bar.swift", "baz.o"])
      let plannedJobs = try driver.planBuild()
      let tracedJobs = try plannedJobs.filter {
        $0.commandLine.contains(subsequence: ["-emit-loaded-module-trace-path",
                                              .path(.relative(try .init(validating: "main.trace.json")))])
      }
      XCTAssertEqual(tracedJobs.count, 1)
      XCTAssertTrue(tracedJobs[0].inputs.contains(.init(file: try toPath("bar.swift").intern(), type: .swift)))
    }
    do {
      var env = ProcessEnv.block
      env["SWIFT_LOADED_MODULE_TRACE_FILE"] = "/some/path/to/the.trace.json"
      var driver = try Driver(args: ["swiftc", "-typecheck",
                                     "-emit-loaded-module-trace", "foo.swift"],
                              env: env)
      let plannedJobs = try driver.planBuild()
      XCTAssertEqual(plannedJobs.count, 1)
      let job = plannedJobs[0]
      XCTAssertTrue(
        job.commandLine.contains(subsequence: ["-emit-loaded-module-trace-path",
                                               .path(.absolute(try .init(validating: "/some/path/to/the.trace.json")))])
      )
    }
  }

  func testVerifyDebugInfo() throws {
    let commonArgs = [
      "swiftc", "foo.swift", "bar.swift",
      "-emit-executable", "-module-name", "Test", "-verify-debug-info"
    ]

    // No dSYM generation (no -g), therefore no verification
    try assertDriverDiagnostics(args: commonArgs) { driver, verifier in
      verifier.expect(.warning("ignoring '-verify-debug-info'; no debug info is being generated"))
      let plannedJobs = try driver.planBuild().removingAutolinkExtractJobs()
      XCTAssertEqual(plannedJobs.count, 3)
      XCTAssertFalse(plannedJobs.containsJob(.verifyDebugInfo))
    }

    // No dSYM generation (-gnone), therefore no verification
    try assertDriverDiagnostics(args: commonArgs + ["-gnone"]) { driver, verifier in
      verifier.expect(.warning("ignoring '-verify-debug-info'; no debug info is being generated"))
      let plannedJobs = try driver.planBuild().removingAutolinkExtractJobs()
      XCTAssertEqual(plannedJobs.count, 3)
      XCTAssertFalse(plannedJobs.containsJob(.verifyDebugInfo))
    }

    do {
      // dSYM generation and verification (-g + -verify-debug-info)
      var driver = try Driver(args: commonArgs + ["-g"])
      let plannedJobs = try driver.planBuild().removingAutolinkExtractJobs()

      let verifyDebugInfoJob = plannedJobs.last!
      let cmd = verifyDebugInfoJob.commandLine

      if driver.targetTriple.isDarwin {
        XCTAssertEqual(plannedJobs.count, 6)
        XCTAssertEqual(verifyDebugInfoJob.inputs.first?.file, try toPath("Test.dSYM"))
        XCTAssertTrue(cmd.contains(.flag("--verify")))
        XCTAssertTrue(cmd.contains(.flag("--debug-info")))
        XCTAssertTrue(cmd.contains(.flag("--eh-frame")))
        XCTAssertTrue(cmd.contains(.flag("--quiet")))
        XCTAssertTrue(cmd.contains(try toPathOption("Test.dSYM")))
      } else {
        XCTAssertEqual(plannedJobs.count, 5)
      }
    }
  }

  func testLEqualPassedDownToLinkerInvocation() throws {
    let workingDirectory = localFileSystem.currentWorkingDirectory!.appending(components: "Foo", "Bar")

    var driver = try Driver(args: [
      "swiftc", "-working-directory", workingDirectory.pathString, "-emit-executable", "test.swift", "-L=.", "-F=."
    ])
    let plannedJobs = try driver.planBuild().removingAutolinkExtractJobs()
    let workDir: VirtualPath = try VirtualPath(path: workingDirectory.nativePathString(escaped: false))

    XCTAssertEqual(plannedJobs.count, 2)

    XCTAssertJobInvocationMatches(plannedJobs[0], .joinedOptionAndPath("-F=", workDir))
    XCTAssertFalse(plannedJobs[0].commandLine.contains(.joinedOptionAndPath("-L=", workDir)))
    XCTAssertJobInvocationMatches(plannedJobs[1], .joinedOptionAndPath("-L=", workDir))

    XCTAssertFalse(plannedJobs[1].commandLine.contains(.joinedOptionAndPath("-F=", workDir)))
    // Test implicit output file also honors the working directory.
    try XCTAssertJobInvocationMatches(plannedJobs[1], .flag("-o"), .path(VirtualPath(path: rebase(executableName("test"), at: workingDirectory))))
  }

  func testWorkingDirectoryForImplicitOutputs() throws {
    let workingDirectory = localFileSystem.currentWorkingDirectory!.appending(components: "Foo", "Bar")

    var driver = try Driver(args: [
      "swiftc", "-working-directory", workingDirectory.pathString, "-emit-executable", "-c", "/tmp/main.swift"
    ])
    let plannedJobs = try driver.planBuild().removingAutolinkExtractJobs()

    XCTAssertEqual(plannedJobs.count, 1)
    try XCTAssertJobInvocationMatches(plannedJobs[0], .flag("-o"), .path(VirtualPath(path: rebase("main.o", at: workingDirectory))))
  }

  func testWorkingDirectoryForImplicitModules() throws {
    let workingDirectory = localFileSystem.currentWorkingDirectory!.appending(components: "Foo", "Bar")

    var driver = try Driver(args: [
      "swiftc", "-working-directory", workingDirectory.pathString, "-emit-module", "/tmp/main.swift"
    ])
    let plannedJobs = try driver.planBuild().removingAutolinkExtractJobs()

    XCTAssertEqual(plannedJobs.count, 2)
    try XCTAssertJobInvocationMatches(plannedJobs[0], .flag("-o"), .path(VirtualPath(path: rebase("main.swiftmodule", at: workingDirectory))))
    try XCTAssertJobInvocationMatches(plannedJobs[0], .flag("-emit-module-doc-path"), .path(VirtualPath(path: rebase("main.swiftdoc", at: workingDirectory))))
    try XCTAssertJobInvocationMatches(plannedJobs[0], .flag("-emit-module-source-info-path"), .path(VirtualPath(path: rebase("main.swiftsourceinfo", at: workingDirectory))))
  }

  func testDOTFileEmission() throws {
    // Reset the temporary store to ensure predictable results.
    VirtualPath.resetTemporaryFileStore()
    var driver = try Driver(args: [
      "swiftc", "-emit-executable", "test.swift", "-emit-module", "-avoid-emit-module-source-info", "-experimental-emit-module-separately", "-working-directory", localFileSystem.currentWorkingDirectory!.description
    ])
    let plannedJobs = try driver.planBuild()

    var serializer = DOTJobGraphSerializer(jobs: plannedJobs)
    var output = ""
    serializer.writeDOT(to: &output)

    let linkerDriver = executableName("clang")
    if driver.targetTriple.objectFormat == .elf {
        XCTAssertEqual(output,
        """
        digraph Jobs {
          "emitModule (\(executableName("swift-frontend")))" [style=bold];
          "\(rebase("test.swift"))" [fontsize=12];
          "\(rebase("test.swift"))" -> "emitModule (\(executableName("swift-frontend")))" [color=blue];
          "\(rebase("test.swiftmodule"))" [fontsize=12];
          "emitModule (\(executableName("swift-frontend")))" -> "\(rebase("test.swiftmodule"))" [color=green];
          "\(rebase("test.swiftdoc"))" [fontsize=12];
          "emitModule (\(executableName("swift-frontend")))" -> "\(rebase("test.swiftdoc"))" [color=green];
          "compile (\(executableName("swift-frontend")))" [style=bold];
          "\(rebase("test.swift"))" -> "compile (\(executableName("swift-frontend")))" [color=blue];
          "test-1.o" [fontsize=12];
          "compile (\(executableName("swift-frontend")))" -> "test-1.o" [color=green];
          "autolinkExtract (\(executableName("swift-autolink-extract")))" [style=bold];
          "test-1.o" -> "autolinkExtract (\(executableName("swift-autolink-extract")))" [color=blue];
          "test-2.autolink" [fontsize=12];
          "autolinkExtract (\(executableName("swift-autolink-extract")))" -> "test-2.autolink" [color=green];
          "link (\(executableName("clang")))" [style=bold];
          "test-1.o" -> "link (\(executableName("clang")))" [color=blue];
          "test-2.autolink" -> "link (\(executableName("clang")))" [color=blue];
          "\(rebase(executableName("test")))" [fontsize=12];
          "link (\(linkerDriver))" -> "\(rebase(executableName("test")))" [color=green];
        }

        """)
    } else if driver.targetTriple.objectFormat == .macho {
        XCTAssertEqual(output,
        """
        digraph Jobs {
          "emitModule (\(executableName("swift-frontend")))" [style=bold];
          "\(rebase("test.swift"))" [fontsize=12];
          "\(rebase("test.swift"))" -> "emitModule (\(executableName("swift-frontend")))" [color=blue];
          "\(rebase("test.swiftmodule"))" [fontsize=12];
          "emitModule (\(executableName("swift-frontend")))" -> "\(rebase("test.swiftmodule"))" [color=green];
          "\(rebase("test.swiftdoc"))" [fontsize=12];
          "emitModule (\(executableName("swift-frontend")))" -> "\(rebase("test.swiftdoc"))" [color=green];
          "\(rebase("test.abi.json"))" [fontsize=12];
          "emitModule (\(executableName("swift-frontend")))" -> "\(rebase("test.abi.json"))" [color=green];
          "compile (\(executableName("swift-frontend")))" [style=bold];
          "\(rebase("test.swift"))" -> "compile (\(executableName("swift-frontend")))" [color=blue];
          "test-1.o" [fontsize=12];
          "compile (\(executableName("swift-frontend")))" -> "test-1.o" [color=green];
          "link (\(linkerDriver))" [style=bold];
          "test-1.o" -> "link (\(linkerDriver))" [color=blue];
          "\(rebase(executableName("test")))" [fontsize=12];
          "link (\(linkerDriver))" -> "\(rebase(executableName("test")))" [color=green];
        }

        """)
    } else {
      XCTAssertEqual(output,
      """
      digraph Jobs {
        "emitModule (\(executableName("swift-frontend")))" [style=bold];
        "\(rebase("test.swift"))" [fontsize=12];
        "\(rebase("test.swift"))" -> "emitModule (\(executableName("swift-frontend")))" [color=blue];
        "\(rebase("test.swiftmodule"))" [fontsize=12];
        "emitModule (\(executableName("swift-frontend")))" -> "\(rebase("test.swiftmodule"))" [color=green];
        "\(rebase("test.swiftdoc"))" [fontsize=12];
        "emitModule (\(executableName("swift-frontend")))" -> "\(rebase("test.swiftdoc"))" [color=green];
        "compile (\(executableName("swift-frontend")))" [style=bold];
        "\(rebase("test.swift"))" -> "compile (\(executableName("swift-frontend")))" [color=blue];
        "test-1.o" [fontsize=12];
        "compile (\(executableName("swift-frontend")))" -> "test-1.o" [color=green];
        "link (\(linkerDriver))" [style=bold];
        "test-1.o" -> "link (\(linkerDriver))" [color=blue];
        "\(rebase(executableName("test")))" [fontsize=12];
        "link (\(linkerDriver))" -> "\(rebase(executableName("test")))" [color=green];
      }

      """)
    }
  }

  func testRegressions() throws {
    var driverWithEmptySDK = try Driver(args: ["swiftc", "-sdk", "", "file.swift"])
    _ = try driverWithEmptySDK.planBuild()

    var driver = try Driver(args: ["swiftc", "foo.swift", "-sdk", "/"])
    let plannedJobs = try driver.planBuild().removingAutolinkExtractJobs()

    try XCTAssertJobInvocationMatches(plannedJobs[0], .flag("-sdk"), .path(.absolute(.init(validating: "/"))))

    if !driver.targetTriple.isDarwin {
      XCTAssertFalse(plannedJobs[1].commandLine.contains(subsequence: ["-L", .path(.absolute(try .init(validating: "/usr/lib/swift")))]))
    }
  }

  func testDumpASTOverride() throws {
    try assertDriverDiagnostics(args: ["swiftc", "-wmo", "-dump-ast", "foo.swift"]) {
      $1.expect(.warning("ignoring '-wmo' because '-dump-ast' was also specified"))
      let jobs = try $0.planBuild()
      XCTAssertEqual(jobs[0].kind, .compile)
      XCTAssertFalse(jobs[0].commandLine.contains("-wmo"))
      XCTAssertJobInvocationMatches(jobs[0], .flag("-dump-ast"))
    }

    try assertDriverDiagnostics(args: ["swiftc", "-index-file", "-dump-ast",
                                       "foo.swift",
                                       "-index-file-path", "foo.swift",
                                       "-index-store-path", "store/path",
                                       "-index-ignore-system-modules"]) {
      $1.expect(.warning("ignoring '-index-file' because '-dump-ast' was also specified"))
      let jobs = try $0.planBuild()
      XCTAssertEqual(jobs[0].kind, .compile)
      XCTAssertFalse(jobs[0].commandLine.contains("-wmo"))
      XCTAssertFalse(jobs[0].commandLine.contains("-index-file"))
      XCTAssertFalse(jobs[0].commandLine.contains("-index-file-path"))
      XCTAssertFalse(jobs[0].commandLine.contains("-index-store-path"))
      XCTAssertFalse(jobs[0].commandLine.contains("-index-ignore-stdlib"))
      XCTAssertFalse(jobs[0].commandLine.contains("-index-system-modules"))
      XCTAssertFalse(jobs[0].commandLine.contains("-index-ignore-system-modules"))
      XCTAssertJobInvocationMatches(jobs[0], .flag("-dump-ast"))
    }
  }

  func testDumpASTFormat() throws {
    var driver = try Driver(args: [
      "swiftc", "-dump-ast", "-dump-ast-format", "json", "foo.swift"
    ])
    let plannedJobs = try driver.planBuild()
    XCTAssertEqual(plannedJobs[0].kind, .compile)
    XCTAssertTrue(plannedJobs[0].commandLine.contains("-dump-ast"))
    XCTAssertTrue(plannedJobs[0].commandLine.contains("-dump-ast-format"))
    XCTAssertTrue(plannedJobs[0].commandLine.contains("json"))
  }

  func testDeriveSwiftDocPath() throws {
    var driver = try Driver(args: [
      "swiftc", "-emit-module", "/tmp/main.swift", "-emit-module-path", "test-ios-macabi.swiftmodule"
    ])
    let plannedJobs = try driver.planBuild().removingAutolinkExtractJobs()

    XCTAssertEqual(plannedJobs.count, 2)
    XCTAssertEqual(plannedJobs[0].kind, .emitModule)
    try XCTAssertJobInvocationMatches(plannedJobs[0], .flag("-o"), toPathOption("test-ios-macabi.swiftmodule"))
    try XCTAssertJobInvocationMatches(plannedJobs[0], .flag("-emit-module-doc-path"), toPathOption("test-ios-macabi.swiftdoc"))
    try XCTAssertJobInvocationMatches(plannedJobs[0], .flag("-emit-module-source-info-path"), toPathOption("test-ios-macabi.swiftsourceinfo"))
  }

  func testToolchainClangPath() throws {
    // Overriding the swift executable to a specific location breaks this.
    guard ProcessEnv.block["SWIFT_DRIVER_SWIFT_EXEC"] == nil,
          ProcessEnv.block["SWIFT_DRIVER_SWIFT_FRONTEND_EXEC"] == nil else {
      return
    }
    // TODO: remove this conditional check once DarwinToolchain does not requires xcrun to look for clang.
    var toolchain: Toolchain
    let executor = try SwiftDriverExecutor(diagnosticsEngine: DiagnosticsEngine(),
                                           processSet: ProcessSet(),
                                           fileSystem: localFileSystem,
                                           env: ProcessEnv.block)
    #if os(macOS)
    toolchain = DarwinToolchain(env: ProcessEnv.block, executor: executor)
    #elseif os(Windows)
    toolchain = WindowsToolchain(env: ProcessEnv.block, executor: executor)
    #else
    toolchain = GenericUnixToolchain(env: ProcessEnv.block, executor: executor)
    #endif

    XCTAssertEqual(
      try? toolchain.getToolPath(.swiftCompiler).parentDirectory,
      try? toolchain.getToolPath(.clang).parentDirectory
    )
  }

  func testExecutableFallbackPath() throws {
    let driver1 = try Driver(args: ["swift", "main.swift"])
    if !driver1.targetTriple.isDarwin {
      XCTAssertThrowsError(try driver1.toolchain.getToolPath(.dsymutil))
    }

    var env = ProcessEnv.block
    env["SWIFT_DRIVER_TESTS_ENABLE_EXEC_PATH_FALLBACK"] = "1"
    let driver2 = try Driver(args: ["swift", "main.swift"], env: env)
    XCTAssertNoThrow(try driver2.toolchain.getToolPath(.dsymutil))
  }

  func testVersionRequest() throws {
    for arg in ["-version", "--version"] {
      var driver = try Driver(args: ["swift"] + [arg])
      let plannedJobs = try driver.planBuild()
      XCTAssertEqual(plannedJobs.count, 1)
      let job = plannedJobs[0]
      XCTAssertEqual(job.kind, .versionRequest)
      XCTAssertEqual(job.commandLine, [.flag("--version")])
    }
  }

  func testNoInputs() throws {
    // A plain `swift` invocation requires lldb to be present
    if try testEnvHasLLDB() {
      do {
        var driver = try Driver(args: ["swift"], env: envWithFakeSwiftHelp)
        XCTAssertNoThrow(try driver.planBuild())
      }
    }
    do {
      var driver = try Driver(args: ["swiftc"], env: envWithFakeSwiftHelp)
      XCTAssertThrowsError(try driver.planBuild()) {
        XCTAssertEqual($0 as? Driver.Error, .noInputFiles)
      }
    }
    do {
      var driver = try Driver(args: ["swiftc", "-whole-module-optimization"])
      XCTAssertThrowsError(try driver.planBuild()) {
        XCTAssertEqual($0 as? Driver.Error, .noInputFiles)
      }
    }
  }

  func testPrintTargetInfo() throws {
    do {
      var driver = try Driver(args: ["swift", "-print-target-info", "-target", "arm64-apple-ios12.0", "-sdk", "bar", "-resource-dir", "baz"])
      let plannedJobs = try driver.planBuild()
      XCTAssertEqual(plannedJobs.count, 1)
      let job = plannedJobs[0]
      XCTAssertEqual(job.kind, .printTargetInfo)
      XCTAssertJobInvocationMatches(job, .flag("-print-target-info"))
      XCTAssertJobInvocationMatches(job, .flag("-target"))
      XCTAssertJobInvocationMatches(job, .flag("-sdk"))
      XCTAssertJobInvocationMatches(job, .flag("-resource-dir"))
    }

    // In-process query
    do {
      let targetInfoArgs = ["-print-target-info", "-sdk", "/bar", "-resource-dir", "baz"]
      let driver = try Driver(args: ["swift"] + targetInfoArgs)
      let printTargetInfoJob = try driver.toolchain.printTargetInfoJob(target: nil, targetVariant: nil,
                                                                       sdkPath: .absolute(driver.absoluteSDKPath!),
                                                                       swiftCompilerPrefixArgs: [])
      var printTargetInfoCommand = try Driver.itemizedJobCommand(of: printTargetInfoJob, useResponseFiles: .disabled, using: ArgsResolver(fileSystem: InMemoryFileSystem()))
      Driver.sanitizeCommandForLibScanInvocation(&printTargetInfoCommand)
      let swiftScanLibPath = try XCTUnwrap(driver.getSwiftScanLibPath())
      if localFileSystem.exists(swiftScanLibPath) {
        let libSwiftScanInstance = try SwiftScan(dylib: swiftScanLibPath)
        if libSwiftScanInstance.canQueryTargetInfo() {
          let _ = try Driver.queryTargetInfoInProcess(libSwiftScanInstance: libSwiftScanInstance,
                                                      toolchain: driver.toolchain,
                                                      fileSystem: localFileSystem,
                                                      workingDirectory: localFileSystem.currentWorkingDirectory,
                                                      invocationCommand: printTargetInfoCommand)
        }
      }
    }

    // Ensure that quoted paths are always escaped on the in-process query commands
    do {
      let targetInfoArgs = ["-print-target-info", "-sdk", "/tmp/foo bar", "-resource-dir", "baz"]
      let driver = try Driver(args: ["swift"] + targetInfoArgs)
      let printTargetInfoJob = try driver.toolchain.printTargetInfoJob(target: nil, targetVariant: nil,
                                                                       sdkPath: .absolute(driver.absoluteSDKPath!),
                                                                       swiftCompilerPrefixArgs: [])
      var printTargetInfoCommand = try Driver.itemizedJobCommand(of: printTargetInfoJob, useResponseFiles: .disabled, using: ArgsResolver(fileSystem: InMemoryFileSystem()))
      Driver.sanitizeCommandForLibScanInvocation(&printTargetInfoCommand)
      let swiftScanLibPath = try XCTUnwrap(driver.getSwiftScanLibPath())
      if localFileSystem.exists(swiftScanLibPath) {
        let libSwiftScanInstance = try SwiftScan(dylib: swiftScanLibPath)
        if libSwiftScanInstance.canQueryTargetInfo() {
          let _ = try Driver.queryTargetInfoInProcess(libSwiftScanInstance: libSwiftScanInstance,
                                                      toolchain: driver.toolchain,
                                                      fileSystem: localFileSystem,
                                                      workingDirectory: localFileSystem.currentWorkingDirectory,
                                                      invocationCommand: printTargetInfoCommand)
        }
      }
    }

    do {
      struct MockExecutor: DriverExecutor {
        let resolver: ArgsResolver

        func execute(job: Job, forceResponseFiles: Bool, recordedInputMetadata: [TypedVirtualPath : FileMetadata]) throws -> ProcessResult {
          return ProcessResult(arguments: [], environmentBlock: [:], exitStatus: .terminated(code: 0), output: .success(Array("bad JSON".utf8)), stderrOutput: .success([]))
        }
        func execute(workload: DriverExecutorWorkload,
                     delegate: JobExecutionDelegate,
                     numParallelJobs: Int,
                     forceResponseFiles: Bool,
                     recordedInputMetadata: [TypedVirtualPath : FileMetadata]) throws {
          fatalError()
        }
        func checkNonZeroExit(args: String..., environment: [String: String]) throws -> String {
          return try Process.checkNonZeroExit(arguments: args, environmentBlock: ProcessEnvironmentBlock(environment))
        }
        func checkNonZeroExit(args: String..., environmentBlock: ProcessEnvironmentBlock) throws -> String {
          return try Process.checkNonZeroExit(arguments: args, environmentBlock: environmentBlock)
        }
        func description(of job: Job, forceResponseFiles: Bool) throws -> String {
          fatalError()
        }

        public func execute(job: Job,
                             forceResponseFiles: Bool,
                             recordedInputModificationDates: [TypedVirtualPath : TimePoint]) throws -> ProcessResult {
          fatalError("This DriverExecutor protocol method is only for backwards compatibility and should not be called directly")
        }

        public func execute(workload: DriverExecutorWorkload,
                            delegate: JobExecutionDelegate,
                            numParallelJobs: Int,
                            forceResponseFiles: Bool,
                            recordedInputModificationDates: [TypedVirtualPath : TimePoint]) throws {
          fatalError("This DriverExecutor protocol method is only for backwards compatibility and should not be called directly")
        }

        public func execute(jobs: [Job],
                            delegate: JobExecutionDelegate,
                            numParallelJobs: Int,
                            forceResponseFiles: Bool,
                            recordedInputModificationDates: [TypedVirtualPath: TimePoint]) throws {
          fatalError("This DriverExecutor protocol method is only for backwards compatibility and should not be called directly")
        }
    }

      // Override path to libSwiftScan to force the fallback of using the executor
      var hideSwiftScanEnv = ProcessEnv.block
      hideSwiftScanEnv["SWIFT_DRIVER_SWIFTSCAN_LIB"] = "/bad/path/lib_InternalSwiftScan.dylib"
      XCTAssertThrowsError(try Driver(args: ["swift", "-print-target-info"],
                                      envBlock: hideSwiftScanEnv,
                                      executor: MockExecutor(resolver: ArgsResolver(fileSystem: InMemoryFileSystem())))) {
        error in
        if case .decodingError = error as? JobExecutionError {}
        else {
          XCTFail("not a decoding error: \(error)")
        }
      }
    }

#if !os(Windows) // Windows uses Foundation instead of TSC for subprocesses
    do {
      XCTAssertThrowsError(try Driver(args: ["swift", "-print-target-info"],
                                      env: ["SWIFT_DRIVER_SWIFT_FRONTEND_EXEC": "/bad/path/to/swift-frontend"])) {
        error in
        if case .posix_spawn = error as? TSCBasic.SystemError {}
        else {
          XCTFail("unexpected error: \(error)")
        }
      }
    }
#endif

    do {
      var driver = try Driver(args: ["swift", "-print-target-info", "-target", "x86_64-apple-ios13.1-macabi", "-target-variant", "x86_64-apple-macosx10.14", "-sdk", "bar", "-resource-dir", "baz"])
      let plannedJobs = try driver.planBuild()
      XCTAssertEqual(plannedJobs.count, 1)
      let job = plannedJobs[0]
      XCTAssertEqual(job.kind, .printTargetInfo)
      XCTAssertJobInvocationMatches(job, .flag("-print-target-info"))
      XCTAssertJobInvocationMatches(job, .flag("-target"))
      XCTAssertJobInvocationMatches(job, .flag("-target-variant"))
      XCTAssertJobInvocationMatches(job, .flag("-sdk"))
      XCTAssertJobInvocationMatches(job, .flag("-resource-dir"))
    }

    do {
      var driver = try Driver(args: ["swift", "-print-target-info", "-target", "x86_64-unknown-linux"])
      let plannedJobs = try driver.planBuild()
      XCTAssertEqual(plannedJobs.count, 1)
      let job = plannedJobs[0]
      XCTAssertEqual(job.kind, .printTargetInfo)
      XCTAssertJobInvocationMatches(job, .flag("-print-target-info"))
      XCTAssertJobInvocationMatches(job, .flag("-target"))
      XCTAssertFalse(job.commandLine.contains(.flag("-use-static-resource-dir")))
    }

    do {
      var driver = try Driver(args: ["swift", "-print-target-info", "-target", "x86_64-unknown-linux", "-static-stdlib"])
      let plannedJobs = try driver.planBuild()
      XCTAssertEqual(plannedJobs.count, 1)
      let job = plannedJobs[0]
      XCTAssertEqual(job.kind, .printTargetInfo)
      XCTAssertJobInvocationMatches(job, .flag("-print-target-info"))
      XCTAssertJobInvocationMatches(job, .flag("-target"))
      XCTAssertJobInvocationMatches(job, .flag("-use-static-resource-dir"))
    }

    do {
      var driver = try Driver(args: ["swift", "-print-target-info", "-target", "x86_64-unknown-linux", "-static-executable"])
      let plannedJobs = try driver.planBuild()
      XCTAssertEqual(plannedJobs.count, 1)
      let job = plannedJobs[0]
      XCTAssertEqual(job.kind, .printTargetInfo)
      XCTAssertJobInvocationMatches(job, .flag("-print-target-info"))
      XCTAssertJobInvocationMatches(job, .flag("-target"))
      XCTAssertJobInvocationMatches(job, .flag("-use-static-resource-dir"))
    }
  }

  func testFrontendSupportedArguments() throws {
    do {
      // General case: ensure supported frontend arguments have been computed, one way or another
      let driver = try Driver(args: ["swift", "-target", "arm64-apple-ios12.0",
                                     "-resource-dir", "baz"])
      XCTAssertTrue(driver.supportedFrontendFlags.contains("emit-module"))
    }
    do {
      let driver = try Driver(args: ["swift", "-target", "arm64-apple-ios12.0",
                                     "-resource-dir", "baz"])
      if let libraryBasedResult = try driver.querySupportedArgumentsForTest() {
        XCTAssertTrue(libraryBasedResult.contains("emit-module"))
      }
    }
    do {
      // Test the fallback path of computing the supported arguments using a swift-frontend
      // invocation, by pointing the driver to look for libSwiftScan in a place that does not
      // exist
      var env = ProcessEnv.block
      env["SWIFT_DRIVER_SWIFT_SCAN_TOOLCHAIN_PATH"] = "/some/nonexistent/path"
      let driver = try Driver(args: ["swift", "-target", "arm64-apple-ios12.0",
                                     "-resource-dir", "baz"],
                              env: env)
      XCTAssertTrue(driver.supportedFrontendFlags.contains("emit-module"))
    }
  }

  func testFrontendSupportedFeatures() throws {
    var driver = try Driver(args: ["swift", "-print-supported-features"])

    guard driver.isFrontendArgSupported(.printSupportedFeatures) else {
      throw XCTSkip("Skipping: compiler does not support '-print-supported-features'")
    }

    let plannedJobs = try driver.planBuild()
    XCTAssertEqual(plannedJobs.count, 1)
    let job = plannedJobs[0]
    XCTAssertEqual(job.kind, .printSupportedFeatures)
    XCTAssertJobInvocationMatches(job, .flag("-print-supported-features"))
  }

  func testPrintOutputFileMap() throws {
    try withTemporaryDirectory { path in
      // Replace the error stream with one we capture here.
      let errorStream = stderrStream

      let root = localFileSystem.currentWorkingDirectory!.appending(components: "build")

      let errorOutputFile = path.appending(component: "dummy_error_stream")
      TSCBasic.stderrStream = try ThreadSafeOutputByteStream(LocalFileOutputByteStream(errorOutputFile))

      let libObj: AbsolutePath = root.appending(component: "lib.o")
      let mainObj: AbsolutePath = root.appending(component: "main.o")
      let basicOutputFileMapObj: AbsolutePath = root.appending(component: "basic_output_file_map.o")

      let dummyInput: AbsolutePath = path.appending(component: "output_file_map_test.swift")
      let mainSwift: AbsolutePath = path.appending(components: "Inputs", "main.swift")
      let libSwift: AbsolutePath = path.appending(components: "Inputs", "lib.swift")
      let outputFileMap = path.appending(component: "output_file_map.json")

      let fileMap = ByteString("""
        {
            \"\(dummyInput.nativePathString(escaped: true))\": {
                \"object\": \"\(basicOutputFileMapObj.nativePathString(escaped: true))\"
            },
            \"\(mainSwift.nativePathString(escaped: true))\": {
                \"object\": \"\(mainObj.nativePathString(escaped: true))\"
            },
            \"\(libSwift.nativePathString(escaped: true))\": {
                \"object\": \"\(libObj.nativePathString(escaped: true))\"
            }
        }
        """.utf8)
      try localFileSystem.writeFileContents(outputFileMap, bytes: fileMap)

      var driver = try Driver(args: ["swiftc", "-driver-print-output-file-map",
                                     "-target", "x86_64-apple-macosx10.9",
                                     "-o", root.appending(component: "basic_output_file_map.out").nativePathString(escaped: false),
                                     "-module-name", "OutputFileMap",
                                     "-output-file-map", outputFileMap.nativePathString(escaped: false)])
      try driver.run(jobs: [])
      let invocationError = try localFileSystem.readFileContents(errorOutputFile).description

      XCTAssertTrue(invocationError.contains("\(libSwift.nativePathString(escaped: false)) -> object: \"\(libObj.nativePathString(escaped: false))\""))
      XCTAssertTrue(invocationError.contains("\(mainSwift.nativePathString(escaped: false)) -> object: \"\(mainObj.nativePathString(escaped: false))\""))
      XCTAssertTrue(invocationError.contains("\(dummyInput.nativePathString(escaped: false)) -> object: \"\(basicOutputFileMapObj.nativePathString(escaped: false))\""))

      // Restore the error stream to what it was
      TSCBasic.stderrStream = errorStream
    }
  }

  func testVerboseImmediateMode() throws {

// There is nothing particularly macOS-specific about this test other than
// the use of some macOS-specific XCTest functionality to determine the
// test bundle that contains the swift-driver executable.
#if os(macOS)
    try withTemporaryDirectory { path in
      let input = path.appending(component: "ImmediateTest.swift")
      try localFileSystem.writeFileContents(input, bytes: "print(\"Hello, World\")")
      let binDir = try bundleRoot()
      let driver = binDir.appending(component: "swift-driver")
      let args = [driver.description, "--driver-mode=swift", "-v", input.description]
      // Immediate mode takes over the process with `exec` so we need to create
      // a separate process to capture its output here
      let result = try TSCBasic.Process.checkNonZeroExit(
        arguments: args,
        environmentBlock: ProcessEnv.block
      )
      // Make sure the interpret job description was printed
      XCTAssertTrue(result.contains("-frontend -interpret \(input.description)"))
      XCTAssertTrue(result.contains("Hello, World"))
    }
#endif
  }

  func testDiagnosticOptions() throws {
    do {
      var driver = try Driver(args: ["swift", "-no-warnings-as-errors", "-warnings-as-errors", "foo.swift"])
      let plannedJobs = try driver.planBuild()
      XCTAssertEqual(plannedJobs.count, 1)
      let job = plannedJobs[0]
      XCTAssertJobInvocationMatches(job, .flag("-no-warnings-as-errors"), .flag("-warnings-as-errors"))
    }

    do {
      var driver = try Driver(args: ["swift", "-warnings-as-errors", "-no-warnings-as-errors", "foo.swift"])
      let plannedJobs = try driver.planBuild()
      XCTAssertEqual(plannedJobs.count, 1)
      let job = plannedJobs[0]
      XCTAssertJobInvocationMatches(job, .flag("-warnings-as-errors"), .flag("-no-warnings-as-errors"))
    }

    do {
      var driver = try Driver(args: ["swift", "-warnings-as-errors", "-no-warnings-as-errors", "-suppress-warnings", "foo.swift"])
      let plannedJobs = try driver.planBuild()
      XCTAssertEqual(plannedJobs.count, 1)
      let job = plannedJobs[0]
      XCTAssertJobInvocationMatches(job, .flag("-warnings-as-errors"), .flag("-no-warnings-as-errors"))
      XCTAssertJobInvocationMatches(job, .flag("-suppress-warnings"))
    }

    do {
      var driver = try Driver(args: [
        "swift",
        "-warnings-as-errors",
        "-no-warnings-as-errors",
        "-Werror", "A",
        "-Wwarning", "B",
        "-Werror", "C",
        "-Wwarning", "C",
        "foo.swift",
      ])
      let plannedJobs = try driver.planBuild()
      XCTAssertEqual(plannedJobs.count, 1)
      let job = plannedJobs[0]
      XCTAssertJobInvocationMatches(job, .flag("-warnings-as-errors"), .flag("-no-warnings-as-errors"), .flag("-Werror"), .flag("A"), .flag("-Wwarning"), .flag("B"), .flag("-Werror"), .flag("C"), .flag("-Wwarning"), .flag("C"))
    }

    do {
      try assertDriverDiagnostics(args: ["swift", "-no-warnings-as-errors", "-warnings-as-errors", "-suppress-warnings", "foo.swift"]) {
        $1.expect(.error(Driver.Error.conflictingOptions(.warningsAsErrors, .suppressWarnings)))
      }
    }

    do {
      try assertDriverDiagnostics(args: ["swift", "-Wwarning", "test", "-suppress-warnings", "foo.swift"]) {
        $1.expect(.error(Driver.Error.conflictingOptions(.Wwarning, .suppressWarnings)))
      }
    }

    do {
      try assertDriverDiagnostics(args: ["swift", "-Werror", "test", "-suppress-warnings", "foo.swift"]) {
        $1.expect(.error(Driver.Error.conflictingOptions(.Werror, .suppressWarnings)))
      }
    }

    do {
      var driver = try Driver(args: ["swift", "-print-educational-notes", "foo.swift"])
      let plannedJobs = try driver.planBuild()
      XCTAssertEqual(plannedJobs.count, 1)
      XCTAssertJobInvocationMatches(plannedJobs[0], .flag("-print-educational-notes"))
    }

    do {
      var driver = try Driver(args: ["swift", "-debug-diagnostic-names", "foo.swift"])
      let plannedJobs = try driver.planBuild()
      XCTAssertEqual(plannedJobs.count, 1)
      XCTAssertJobInvocationMatches(plannedJobs[0], .flag("-debug-diagnostic-names"))
    }

    do {
      var driver = try Driver(args: ["swift", "-print-diagnostic-groups", "foo.swift"])
      let plannedJobs = try driver.planBuild()
      XCTAssertEqual(plannedJobs.count, 1)
      XCTAssertJobInvocationMatches(plannedJobs[0], .flag("-print-diagnostic-groups"))
    }
  }

  func testNumThreads() throws {
    XCTAssertEqual(try Driver(args: ["swiftc"]).numThreads, 0)

    XCTAssertEqual(try Driver(args: ["swiftc", "-num-threads", "4"]).numThreads, 4)

    XCTAssertEqual(try Driver(args: ["swiftc", "-num-threads", "0"]).numThreads, 0)

    try assertDriverDiagnostics(args: ["swift", "-num-threads", "-1"]) { driver, verify in
      verify.expect(.error("invalid value '-1' in '-num-threads'"))
      XCTAssertEqual(driver.numThreads, 0)
    }

    try assertDriverDiagnostics(args: "swiftc", "-enable-batch-mode", "-num-threads", "4") { driver, verify in
      verify.expect(.warning("ignoring -num-threads argument; cannot multithread batch mode"))
      XCTAssertEqual(driver.numThreads, 0)
    }
  }

  func testLTOOption() throws {
    XCTAssertEqual(try Driver(args: ["swiftc"]).lto, nil)

    XCTAssertEqual(try Driver(args: ["swiftc", "-lto=llvm-thin"]).lto, .llvmThin)

    XCTAssertEqual(try Driver(args: ["swiftc", "-lto=llvm-full"]).lto, .llvmFull)

    try assertDriverDiagnostics(args: ["swiftc", "-lto=nop"]) { driver, verify in
      verify.expect(.error("invalid value 'nop' in '-lto=', valid options are: llvm-thin, llvm-full"))
    }
  }

  func testLTOOutputs() throws {
    var envVars = ProcessEnv.block
    envVars["SWIFT_DRIVER_LD_EXEC"] = ld.nativePathString(escaped: false)

    let targets = ["x86_64-unknown-linux-gnu", "x86_64-apple-macosx10.9"]
    for target in targets {
      var driver = try Driver(args: ["swiftc", "foo.swift", "-lto=llvm-thin", "-target", target],
                              env: envVars)
      let plannedJobs = try driver.planBuild()
      XCTAssertEqual(plannedJobs.count, 2)
      XCTAssertJobInvocationMatches(plannedJobs[0], .flag("-emit-bc"))
      XCTAssertTrue(matchTemporary(plannedJobs[0].outputs.first!.file, "foo.bc"))
      XCTAssertTrue(matchTemporary(plannedJobs[1].inputs.first!.file, "foo.bc"))
    }
  }

  func testLTOLibraryArg() throws {
    #if os(macOS)
    do {
      var driver = try Driver(args: ["swiftc", "foo.swift", "-lto=llvm-thin", "-target", "x86_64-apple-macos11.0"])
      let plannedJobs = try driver.planBuild()
      XCTAssertEqual(plannedJobs.map(\.kind), [.compile, .link])
      XCTAssertJobInvocationMatches(plannedJobs[1], .flag("-flto=thin"))
    }

    do {
      var driver = try Driver(args: ["swiftc", "foo.swift", "-lto=llvm-thin", "-lto-library", "/foo/libLTO.dylib", "-target", "x86_64-apple-macos11.0"])
      let plannedJobs = try driver.planBuild()
      XCTAssertEqual(plannedJobs.map(\.kind), [.compile, .link])
      XCTAssertFalse(plannedJobs[0].commandLine.contains(.path(try VirtualPath(path: "/foo/libLTO.dylib"))))
      XCTAssertJobInvocationMatches(plannedJobs[1], .flag("-flto=thin"))
      try XCTAssertJobInvocationMatches(plannedJobs[1], .joinedOptionAndPath("-Wl,-lto_library,", VirtualPath(path: "/foo/libLTO.dylib")))
    }

    do {
      var driver = try Driver(args: ["swiftc", "foo.swift", "-lto=llvm-full", "-target", "x86_64-apple-macos11.0"])
      let plannedJobs = try driver.planBuild()
      XCTAssertEqual(plannedJobs.map(\.kind), [.compile, .link])
      XCTAssertJobInvocationMatches(plannedJobs[1], .flag("-flto=full"))
    }

    do {
      var driver = try Driver(args: ["swiftc", "foo.swift", "-lto=llvm-full", "-lto-library", "/foo/libLTO.dylib", "-target", "x86_64-apple-macos11.0"])
      let plannedJobs = try driver.planBuild()
      XCTAssertEqual(plannedJobs.map(\.kind), [.compile, .link])
      XCTAssertFalse(plannedJobs[0].commandLine.contains(.path(try VirtualPath(path: "/foo/libLTO.dylib"))))
      XCTAssertJobInvocationMatches(plannedJobs[1], .flag("-flto=full"))
      try XCTAssertJobInvocationMatches(plannedJobs[1], .joinedOptionAndPath("-Wl,-lto_library,", VirtualPath(path: "/foo/libLTO.dylib")))
    }

    do {
      var driver = try Driver(args: ["swiftc", "foo.swift", "-target", "x86_64-apple-macos11.0"])
      let plannedJobs = try driver.planBuild()
      XCTAssertEqual(plannedJobs.map(\.kind), [.compile, .link])
      XCTAssertFalse(plannedJobs[1].commandLine.contains("-flto=thin"))
      XCTAssertFalse(plannedJobs[1].commandLine.contains("-flto=full"))
    }
    #endif
  }

  func testBCasTopLevelOutput() throws {
    var driver = try Driver(args: ["swiftc", "foo.swift", "-emit-bc", "-target", "x86_64-apple-macosx10.9"])
    let plannedJobs = try driver.planBuild()
    XCTAssertEqual(plannedJobs.count, 1)
    XCTAssertJobInvocationMatches(plannedJobs[0], .flag("-emit-bc"))
    XCTAssertEqual(plannedJobs[0].outputs.first!.file, try toPath("foo.bc"))
  }

  func testScanDependenciesOption() throws {
    do {
      var driver = try Driver(args: ["swiftc", "-scan-dependencies", "foo.swift"])
      let plannedJobs = try driver.planBuild()
      XCTAssertEqual(plannedJobs.count, 1)
      XCTAssertJobInvocationMatches(plannedJobs[0], .flag("-scan-dependencies"))
    }

    // Test .d output
    do {
      var driver = try Driver(args: ["swiftc", "-scan-dependencies",
                                     "-emit-dependencies", "foo.swift"])
      let plannedJobs = try driver.planBuild()
      XCTAssertEqual(plannedJobs.count, 1)
      let job = plannedJobs[0]
      XCTAssertJobInvocationMatches(job, .flag("-scan-dependencies"))
      XCTAssertJobInvocationMatches(job, .flag("-emit-dependencies-path"))
      XCTAssertTrue(commandContainsTemporaryPath(job.commandLine, "foo.d"))
    }
  }

  func testUserModuleVersion() throws {
    do {
      var driver = try Driver(args: ["swiftc", "foo.swift", "-emit-module", "-module-name",
                                     "foo", "-user-module-version", "12.21"])
      guard driver.isFrontendArgSupported(.userModuleVersion) else {
        throw XCTSkip("Skipping: compiler does not support '-user-module-version'")
      }
      let plannedJobs = try driver.planBuild()
      XCTAssertEqual(plannedJobs.count, 2)
      let emitModuleJob = plannedJobs[0]
      XCTAssertEqual(emitModuleJob.kind, .emitModule)
      XCTAssertJobInvocationMatches(emitModuleJob, .flag("-user-module-version"), .flag("12.21"))
    }
  }

  func testExperimentalPerformanceAnnotations() throws {
    do {
      var driver = try Driver(args: ["swiftc", "foo.swift", "-experimental-performance-annotations",
                                     "-emit-sil", "-o", "foo.sil"])
      let plannedJobs = try driver.planBuild()
      XCTAssertEqual(plannedJobs.count, 1)
      let emitModuleJob = plannedJobs[0]
      XCTAssertEqual(emitModuleJob.kind, .compile)
      XCTAssertJobInvocationMatches(emitModuleJob, .flag("-experimental-performance-annotations"))
    }
  }

  func testVerifyEmittedInterfaceJob() throws {
    // Evolution enabled
    var envVars = ProcessEnv.block
    do {
      var driver = try Driver(args: ["swiftc", "foo.swift", "-emit-module", "-module-name",
                                     "foo", "-emit-module-interface",
                                     "-emit-private-module-interface-path", "foo.private.swiftinterface",
                                     "-verify-emitted-module-interface",
                                     "-enable-library-evolution"])
      let plannedJobs = try driver.planBuild()
      XCTAssertEqual(plannedJobs.count, 4)

      // Emit-module should emit both module interface files
      let emitJob = try plannedJobs.findJob(.emitModule)
      let publicModuleInterface = emitJob.outputs.filter { $0.type == .swiftInterface }
      XCTAssertEqual(publicModuleInterface.count, 1)
      let privateModuleInterface = emitJob.outputs.filter { $0.type == .privateSwiftInterface }
      XCTAssertEqual(privateModuleInterface.count, 1)

      // Each verify job should either check the public or the private module interface, not both.
      let verifyJobs = plannedJobs.filter { $0.kind == .verifyModuleInterface }
      XCTAssertEqual(verifyJobs.count, 2)
      for verifyJob in verifyJobs {
        let publicVerify = verifyJob.inputs.contains(try XCTUnwrap(publicModuleInterface.first))
        let privateVerify = verifyJob.inputs.contains(try XCTUnwrap(privateModuleInterface.first))
        XCTAssertNotEqual(publicVerify, privateVerify)
        XCTAssertFalse(verifyJob.commandLine.contains("-downgrade-typecheck-interface-error"))
      }
    }

    // No Evolution
    do {
      var driver = try Driver(args: ["swiftc", "foo.swift", "-emit-module", "-module-name",
                                     "foo", "-emit-module-interface", "-verify-emitted-module-interface"], env: envVars)
      let plannedJobs = try driver.planBuild()
      XCTAssertEqual(plannedJobs.count, 2)
      XCTAssertFalse(plannedJobs.containsJob(.verifyModuleInterface))
    }

    // Explicitly disabled
    do {
      var driver = try Driver(args: ["swiftc", "foo.swift", "-emit-module", "-module-name",
                                     "foo", "-emit-module-interface",
                                     "-enable-library-evolution",
                                     "-no-verify-emitted-module-interface"], env: envVars)
      let plannedJobs = try driver.planBuild()
      XCTAssertEqual(plannedJobs.count, 2)
      XCTAssertFalse(plannedJobs.containsJob(.verifyModuleInterface))
      let emitJob = try plannedJobs.findJob(.emitModule)
      if driver.isFrontendArgSupported(.noVerifyEmittedModuleInterface) {
        XCTAssertJobInvocationMatches(emitJob, .flag("-no-verify-emitted-module-interface"))
      }
    }

    // Emit-module separately
    do {
      var driver = try Driver(args: ["swiftc", "foo.swift", "-emit-module", "-module-name",
                                     "foo", "-emit-module-interface",
                                     "-enable-library-evolution",
                                     "-experimental-emit-module-separately"], env: envVars)
      let plannedJobs = try driver.planBuild()
      XCTAssertEqual(plannedJobs.count, 3)
      let emitJob = try plannedJobs.findJob(.emitModule)
      let verifyJob = try plannedJobs.findJob(.verifyModuleInterface)
      let emitInterfaceOutput = emitJob.outputs.filter { $0.type == .swiftInterface }
      XCTAssertEqual(emitInterfaceOutput.count, 1,
                    "Emit module job should only have one swiftinterface output")
      XCTAssertEqual(verifyJob.inputs.count, 1)
      XCTAssertEqual(verifyJob.inputs[0], emitInterfaceOutput[0])
      XCTAssertJobInvocationMatches(verifyJob, .path(emitInterfaceOutput[0].file))
      XCTAssertFalse(verifyJob.commandLine.contains("-downgrade-typecheck-interface-error"))
      XCTAssertFalse(emitJob.commandLine.contains("-no-verify-emitted-module-interface"))
      XCTAssertFalse(emitJob.commandLine.contains("-verify-emitted-module-interface"))
    }

    // Whole-module
    do {
      var driver = try Driver(args: ["swiftc", "foo.swift", "-emit-module", "-module-name",
                                     "foo", "-emit-module-interface",
                                     "-enable-library-evolution",
                                     "-whole-module-optimization"], env: envVars)
      let plannedJobs = try driver.planBuild()
      XCTAssertEqual(plannedJobs.count, 2)
      let emitJob = plannedJobs[0]
      let verifyJob = plannedJobs[1]
      XCTAssertEqual(emitJob.kind, .compile)
      let emitInterfaceOutput = emitJob.outputs.filter { $0.type == .swiftInterface }
      XCTAssertEqual(emitInterfaceOutput.count, 1,
                    "Emit module job should only have one swiftinterface output")
      XCTAssertEqual(verifyJob.kind, .verifyModuleInterface)
      XCTAssertEqual(verifyJob.inputs.count, 1)
      XCTAssertEqual(verifyJob.inputs[0], emitInterfaceOutput[0])
      XCTAssertJobInvocationMatches(verifyJob, .path(emitInterfaceOutput[0].file))
      XCTAssertFalse(verifyJob.commandLine.contains("-downgrade-typecheck-interface-error"))
    }

    // Test the `-no-verify-emitted-module-interface` flag with whole-module
    do {
      var driver = try Driver(args: ["swiftc", "foo.swift", "-emit-module", "-module-name",
                                     "foo", "-emit-module-interface",
                                     "-enable-library-evolution",
                                     "-whole-module-optimization",
                                     "-no-verify-emitted-module-interface"], env: envVars)
      let plannedJobs = try driver.planBuild()
      XCTAssertEqual(plannedJobs.count, 1)
      let compileJob = try plannedJobs.findJob(.compile)
      if driver.isFrontendArgSupported(.noVerifyEmittedModuleInterface) {
        XCTAssertJobInvocationMatches(compileJob, .flag("-no-verify-emitted-module-interface"))
      }
    }

    // Enabled by default when the library-level is api.
    do {
      var driver = try Driver(args: ["swiftc", "foo.swift", "-emit-module", "-module-name",
                                     "foo", "-emit-module-interface",
                                     "-enable-library-evolution",
                                     "-whole-module-optimization",
                                     "-library-level", "api"])
      let plannedJobs = try driver.planBuild()
      XCTAssertEqual(plannedJobs.count, 2)
      let verifyJob = try plannedJobs.findJob(.verifyModuleInterface)
      XCTAssertFalse(verifyJob.commandLine.contains("-downgrade-typecheck-interface-error"))
    }

    // Enabled by default when the library-level is spi.
    do {
      var driver = try Driver(args: ["swiftc", "foo.swift", "-emit-module", "-module-name",
                                     "foo", "-emit-module-interface",
                                     "-enable-library-evolution",
                                     "-whole-module-optimization",
                                     "-library-level", "spi"])
      let plannedJobs = try driver.planBuild()
      XCTAssertEqual(plannedJobs.count, 2)
      let verifyJob = try plannedJobs.findJob(.verifyModuleInterface)
      XCTAssertFalse(verifyJob.commandLine.contains("-downgrade-typecheck-interface-error"))
    }

    // Errors downgraded to a warning when a module is blocklisted.
    try assertDriverDiagnostics(args: ["swiftc", "foo.swift", "-emit-module", "-module-name",
                                       "TestBlocklistedModule", "-emit-module-interface",
                                       "-enable-library-evolution",
                                       "-whole-module-optimization",
                                       "-library-level", "api"]) { driver, verify in
      let plannedJobs = try driver.planBuild()
      XCTAssertEqual(plannedJobs.count, 2)
      let verifyJob = try plannedJobs.findJob(.verifyModuleInterface)
      if driver.isFrontendArgSupported(.downgradeTypecheckInterfaceError) {
        XCTAssertJobInvocationMatches(verifyJob, .flag("-downgrade-typecheck-interface-error"))
      }

      verify.expect(.remark("Verification of module interfaces for 'TestBlocklistedModule' set to warning only by blocklist"))
    }

    // Don't downgrade to error blocklisted modules when the env var is set.
    do {
      envVars["ENABLE_DEFAULT_INTERFACE_VERIFIER"] = "YES"
      var driver = try Driver(args: ["swiftc", "foo.swift", "-emit-module", "-module-name",
                                     "TestBlocklistedModule", "-emit-module-interface",
                                     "-enable-library-evolution",
                                     "-whole-module-optimization"], env: envVars)
      let plannedJobs = try driver.planBuild()
      XCTAssertEqual(plannedJobs.count, 2)
      let verifyJob = try plannedJobs.findJob(.verifyModuleInterface)
      XCTAssertFalse(verifyJob.commandLine.contains("-downgrade-typecheck-interface-error"))
    }

    // Don't downgrade to error blocklisted modules if the verify flag is set.
    do {
      var driver = try Driver(args: ["swiftc", "foo.swift", "-emit-module", "-module-name",
                                     "TestBlocklistedModule", "-emit-module-interface",
                                     "-enable-library-evolution",
                                     "-whole-module-optimization",
                                     "-verify-emitted-module-interface"])
      let plannedJobs = try driver.planBuild()
      XCTAssertEqual(plannedJobs.count, 2)
      let verifyJob = try plannedJobs.findJob(.verifyModuleInterface)
      XCTAssertFalse(verifyJob.commandLine.contains("-downgrade-typecheck-interface-error"))
    }

    // The flag -check-api-availability-only is not passed down to the verify job.
    do {
      var driver = try Driver(args: ["swiftc", "foo.swift", "-emit-module", "-module-name",
                                     "foo", "-emit-module-interface",
                                     "-verify-emitted-module-interface",
                                     "-enable-library-evolution",
                                     "-check-api-availability-only"])
      let plannedJobs = try driver.planBuild()
      XCTAssertEqual(plannedJobs.count, 3)

      let emitJob = try plannedJobs.findJob(.emitModule)
      XCTAssertJobInvocationMatches(emitJob, .flag("-check-api-availability-only"))

      let verifyJob = try plannedJobs.findJob(.verifyModuleInterface)
      XCTAssertFalse(verifyJob.commandLine.contains(.flag("-check-api-availability-only")))
    }

    // Do verify modules with compatibility headers.
    do {
      var driver = try Driver(args: ["swiftc", "foo.swift", "-emit-module", "-module-name",
                                     "foo", "-emit-module-interface",
                                     "-enable-library-evolution", "-emit-objc-header-path", "foo-Swift.h"],
                              env: envVars)
      let plannedJobs = try driver.planBuild()
      XCTAssertEqual(plannedJobs.filter( { job in job.kind == .verifyModuleInterface}).count, 1)
    }
  }

  func testVerifyEmittedPackageInterface() throws {
      // Evolution enabled
      do {
        var driver = try Driver(args: ["swiftc", "foo.swift", "-emit-module",
                                       "-module-name", "foo",
                                       "-package-name", "foopkg",
                                       "-emit-module-interface",
                                       "-emit-package-module-interface-path", "foo.package.swiftinterface",
                                       "-verify-emitted-module-interface",
                                       "-enable-library-evolution"])

        let plannedJobs = try driver.planBuild()
        XCTAssertEqual(plannedJobs.count, 4)
        let emitJob = try plannedJobs.findJob(.emitModule)
        let verifyJob = try plannedJobs.findJob(.verifyModuleInterface)
        let packageOutputs = emitJob.outputs.filter { $0.type == .packageSwiftInterface }
        let publicOutputs = emitJob.outputs.filter { $0.type == .swiftInterface }
        XCTAssertEqual(packageOutputs.count, 1,
                       "There should be one package swiftinterface output")
        XCTAssertEqual(publicOutputs.count, 1,
                       "There should be one public swiftinterface output")
        XCTAssertEqual(verifyJob.inputs.count, 1)
        XCTAssertEqual(verifyJob.inputs[0], publicOutputs[0])
        XCTAssertTrue(verifyJob.outputs.isEmpty)
      }

      // Explicitly disabled
      do {
        var driver = try Driver(args: ["swiftc", "foo.swift", "-emit-module",
                                       "-module-name",  "foo",
                                       "-package-name", "foopkg",
                                       "-emit-module-interface",
                                       "-emit-package-module-interface-path", "foo.package.swiftinterface",
                                       "-enable-library-evolution",
                                       "-no-verify-emitted-module-interface"])
        let plannedJobs = try driver.planBuild()
        XCTAssertEqual(plannedJobs.count, 2)
      }

      // Emit-module separately
      do {
        var driver = try Driver(args: ["swiftc", "foo.swift", "-emit-module",
                                       "-module-name",  "foo",
                                       "-package-name", "foopkg",
                                       "-emit-module-interface",
                                       "-emit-package-module-interface-path", "foo.package.swiftinterface",
                                       "-enable-library-evolution",
                                       "-experimental-emit-module-separately"])
        let plannedJobs = try driver.planBuild()
        XCTAssertEqual(plannedJobs.count, 4)
        let emitJob = try plannedJobs.findJob(.emitModule)
        let verifyJob = try plannedJobs.findJob(.verifyModuleInterface)
        let packageOutputs = emitJob.outputs.filter { $0.type == .packageSwiftInterface }
        let publicOutputs = emitJob.outputs.filter { $0.type == .swiftInterface }
        XCTAssertEqual(packageOutputs.count, 1,
                       "There should be one package swiftinterface output")
        XCTAssertEqual(publicOutputs.count, 1,
                       "There should be one public swiftinterface output")
        XCTAssertEqual(verifyJob.inputs.count, 1)
        XCTAssertEqual(verifyJob.inputs[0], publicOutputs[0])
        XCTAssertTrue(verifyJob.outputs.isEmpty)
      }
  }

  func testLoadPackageInterface() throws {
    try withTemporaryDirectory { path in
      let envVars = ProcessEnv.block
      let main = path.appending(component: "main.swift")
      try localFileSystem.writeFileContents(main) {
        $0.send("import Foo;")
      }
      let swiftModuleInterfacesPath: AbsolutePath =
      try testInputsPath.appending(component: "testLoadPackageInterface")
      let sdkArgumentsForTesting = (try? Driver.sdkArgumentsForTesting()) ?? []
      var driver = try Driver(args: ["swiftc", main.nativePathString(escaped: true),
                                     "-typecheck",
                                     "-package-name", "foopkg",
                                     "-experimental-package-interface-load",
                                     "-I", swiftModuleInterfacesPath.nativePathString(escaped: true),
                                     "-enable-library-evolution"] + sdkArgumentsForTesting,
                              env: envVars)

      let plannedJobs = try driver.planBuild()
      XCTAssertEqual(plannedJobs.count, 1)
      XCTAssertJobInvocationMatches(plannedJobs[0], .flag("-experimental-package-interface-load"))
    }
  }

  func testPCHGeneration() throws {
    do {
      var driver = try Driver(args: ["swiftc", "-typecheck", "-import-objc-header", "TestInputHeader.h", "foo.swift"])
      let plannedJobs = try driver.planBuild()
      XCTAssertEqual(plannedJobs.count, 2)

      XCTAssertEqual(plannedJobs[0].kind, .generatePCH)
      XCTAssertEqual(plannedJobs[0].inputs.count, 1)
      XCTAssertEqual(plannedJobs[0].inputs[0].file, try toPath("TestInputHeader.h"))
      XCTAssertEqual(plannedJobs[0].inputs[0].type, .objcHeader)
      XCTAssertEqual(plannedJobs[0].outputs.count, 1)
      XCTAssertTrue(matchTemporary(plannedJobs[0].outputs[0].file, "TestInputHeader.pch"))
      XCTAssertEqual(plannedJobs[0].outputs[0].type, .pch)
      XCTAssert(plannedJobs[0].commandLine.contains(.flag("-frontend")))
      XCTAssert(plannedJobs[0].commandLine.contains(.flag("-emit-pch")))
      XCTAssert(plannedJobs[0].commandLine.contains(.flag("-o")))
      XCTAssertTrue(commandContainsTemporaryPath(plannedJobs[0].commandLine, "TestInputHeader.pch"))

      XCTAssertEqual(plannedJobs[1].kind, .compile)
      XCTAssertEqual(plannedJobs[1].inputs.count, 2)
      XCTAssertEqual(plannedJobs[1].inputs[0].file, try toPath("foo.swift"))
      XCTAssert(plannedJobs[1].commandLine.contains(.flag("-import-objc-header")))
      XCTAssertTrue(commandContainsTemporaryPath(plannedJobs[1].commandLine, "TestInputHeader.pch"))
    }

    do {
      var driver = try Driver(args: ["swiftc", "-typecheck", "-disable-bridging-pch", "-import-objc-header", "TestInputHeader.h", "foo.swift"])
      let plannedJobs = try driver.planBuild()
      XCTAssertEqual(plannedJobs.count, 1)

      XCTAssertEqual(plannedJobs[0].kind, .compile)
      XCTAssertEqual(plannedJobs[0].inputs.count, 1)
      XCTAssertEqual(plannedJobs[0].inputs[0].file, try toPath("foo.swift"))
      XCTAssert(plannedJobs[0].commandLine.contains(.flag("-import-objc-header")))
    }

    do {
      var driver = try Driver(args: ["swiftc", "-typecheck", "-index-store-path", "idx", "-import-objc-header", "TestInputHeader.h", "foo.swift"])
      let plannedJobs = try driver.planBuild()
      XCTAssertEqual(plannedJobs.count, 2)

      XCTAssertEqual(plannedJobs[0].kind, .generatePCH)
      XCTAssertEqual(plannedJobs[0].inputs.count, 1)
      XCTAssertEqual(plannedJobs[0].inputs[0].file, try toPath("TestInputHeader.h"))
      XCTAssertEqual(plannedJobs[0].inputs[0].type, .objcHeader)
      XCTAssertEqual(plannedJobs[0].outputs.count, 1)
      XCTAssertTrue(matchTemporary(plannedJobs[0].outputs[0].file, "TestInputHeader.pch"))
      XCTAssertEqual(plannedJobs[0].outputs[0].type, .pch)
      XCTAssert(plannedJobs[0].commandLine.contains(.flag("-frontend")))
      XCTAssert(plannedJobs[0].commandLine.contains(.flag("-emit-pch")))
      XCTAssert(plannedJobs[0].commandLine.contains(.flag("-index-store-path")))
      XCTAssert(plannedJobs[0].commandLine.contains(.path(try toPath("idx"))))
      XCTAssert(plannedJobs[0].commandLine.contains(.flag("-o")))
      XCTAssertTrue(commandContainsTemporaryPath(plannedJobs[0].commandLine, "TestInputHeader.pch"))

      XCTAssertEqual(plannedJobs[1].kind, .compile)
      XCTAssertEqual(plannedJobs[1].inputs.count, 2)
      XCTAssertEqual(plannedJobs[1].inputs[0].file, try toPath("foo.swift"))
    }

    do {
      var driver = try Driver(args: ["swiftc", "-typecheck", "-import-objc-header", "TestInputHeader.h", "-pch-output-dir", "/pch", "foo.swift"])
      let plannedJobs = try driver.planBuild()
      XCTAssertEqual(plannedJobs.count, 2)

      XCTAssertEqual(plannedJobs[0].kind, .generatePCH)
      XCTAssertEqual(plannedJobs[0].inputs.count, 1)
      XCTAssertEqual(plannedJobs[0].inputs[0].file, try toPath("TestInputHeader.h"))
      XCTAssertEqual(plannedJobs[0].inputs[0].type, .objcHeader)
      XCTAssertEqual(plannedJobs[0].outputs.count, 1)
      XCTAssertEqual(plannedJobs[0].outputs[0].file.nativePathString(escaped: false), try VirtualPath(path: "/pch/TestInputHeader.pch").nativePathString(escaped: false))
      XCTAssertEqual(plannedJobs[0].outputs[0].type, .pch)
      XCTAssert(plannedJobs[0].commandLine.contains(.flag("-frontend")))
      XCTAssert(plannedJobs[0].commandLine.contains(.flag("-emit-pch")))
      XCTAssert(plannedJobs[0].commandLine.contains(.flag("-pch-output-dir")))
      XCTAssert(plannedJobs[0].commandLine.contains(.path(try VirtualPath(path: "/pch"))))

      XCTAssertEqual(plannedJobs[1].kind, .compile)
      XCTAssertEqual(plannedJobs[1].inputs.count, 2)
      XCTAssertEqual(plannedJobs[1].inputs[0].file, try toPath("foo.swift"))
      XCTAssert(plannedJobs[1].commandLine.contains(.flag("-pch-disable-validation")))
    }

    do {
      var driver = try Driver(args: ["swiftc", "-typecheck", "-disable-bridging-pch", "-import-objc-header", "TestInputHeader.h", "-pch-output-dir", "/pch", "foo.swift"])
      let plannedJobs = try driver.planBuild()
      XCTAssertEqual(plannedJobs.count, 1)

      XCTAssertEqual(plannedJobs[0].kind, .compile)
      XCTAssertEqual(plannedJobs[0].inputs.count, 1)
      XCTAssertEqual(plannedJobs[0].inputs[0].file, try toPath("foo.swift"))
      XCTAssert(plannedJobs[0].commandLine.contains(.flag("-import-objc-header")))
      XCTAssertFalse(plannedJobs[0].commandLine.contains(.flag("-pch-output-dir")))
    }

    do {
      var driver = try Driver(args: ["swiftc", "-typecheck", "-disable-bridging-pch", "-import-objc-header", "TestInputHeader.h", "-pch-output-dir", "/pch", "-whole-module-optimization", "foo.swift"])
      let plannedJobs = try driver.planBuild()
      XCTAssertEqual(plannedJobs.count, 1)

      XCTAssertEqual(plannedJobs[0].kind, .compile)
      XCTAssertEqual(plannedJobs[0].inputs.count, 1)
      XCTAssertEqual(plannedJobs[0].inputs[0].file, try toPath("foo.swift"))
      XCTAssert(plannedJobs[0].commandLine.contains(.flag("-import-objc-header")))
      XCTAssertFalse(plannedJobs[0].commandLine.contains(.flag("-pch-output-dir")))
    }

    do {
      var driver = try Driver(args: ["swiftc", "-typecheck", "-import-objc-header", "TestInputHeader.h", "-pch-output-dir", "/pch", "-serialize-diagnostics", "foo.swift"])
      let plannedJobs = try driver.planBuild()
      XCTAssertEqual(plannedJobs.count, 2)

      XCTAssertEqual(plannedJobs[0].kind, .generatePCH)
      XCTAssertEqual(plannedJobs[0].inputs.count, 1)
      XCTAssertEqual(plannedJobs[0].inputs[0].file, try toPath("TestInputHeader.h"))
      XCTAssertEqual(plannedJobs[0].inputs[0].type, .objcHeader)
      XCTAssertEqual(plannedJobs[0].outputs.count, 2)
      XCTAssertTrue(matchTemporary(plannedJobs[0].outputs[0].file, "TestInputHeader.dia"))
      XCTAssertEqual(plannedJobs[0].outputs[0].type, .diagnostics)
      XCTAssertEqual(plannedJobs[0].outputs[1].file.nativePathString(escaped: false), try VirtualPath(path: "/pch/TestInputHeader.pch").nativePathString(escaped: false))
      XCTAssertEqual(plannedJobs[0].outputs[1].type, .pch)
      XCTAssert(plannedJobs[0].commandLine.contains(.flag("-serialize-diagnostics-path")))
      XCTAssertTrue(commandContainsTemporaryPath(plannedJobs[0].commandLine, "TestInputHeader.dia"))
      XCTAssert(plannedJobs[0].commandLine.contains(.flag("-frontend")))
      XCTAssert(plannedJobs[0].commandLine.contains(.flag("-emit-pch")))
      XCTAssert(plannedJobs[0].commandLine.contains(.flag("-pch-output-dir")))
      XCTAssert(plannedJobs[0].commandLine.contains(.path(try VirtualPath(path: "/pch"))))

      XCTAssertEqual(plannedJobs[1].kind, .compile)
      XCTAssertEqual(plannedJobs[1].inputs.count, 2)
      XCTAssertEqual(plannedJobs[1].inputs[0].file, try toPath("foo.swift"))
      XCTAssert(plannedJobs[1].commandLine.contains(.flag("-pch-disable-validation")))
    }

    do {
      var driver = try Driver(args: ["swiftc", "-typecheck", "-import-objc-header", "TestInputHeader.h", "-pch-output-dir", "/pch", "-serialize-diagnostics", "foo.swift", "-emit-module", "-emit-module-path", "/module-path-dir"])
      let plannedJobs = try driver.planBuild()
      XCTAssertEqual(plannedJobs.count, 3)

      XCTAssertEqual(plannedJobs[0].kind, .generatePCH)
      XCTAssertEqual(plannedJobs[0].inputs.count, 1)
      XCTAssertEqual(plannedJobs[0].inputs[0].file, try toPath("TestInputHeader.h"))
      XCTAssertEqual(plannedJobs[0].inputs[0].type, .objcHeader)
      XCTAssertEqual(plannedJobs[0].outputs.count, 2)
      XCTAssertNotNil(plannedJobs[0].outputs[0].file.name.range(of: #"[\\/]pch[\\/]TestInputHeader-.*.dia"#, options: .regularExpression))
      XCTAssertEqual(plannedJobs[0].outputs[0].type, .diagnostics)
      XCTAssertEqual(plannedJobs[0].outputs[1].file.nativePathString(escaped: false), try VirtualPath(path: "/pch/TestInputHeader.pch").nativePathString(escaped: false))
      XCTAssertEqual(plannedJobs[0].outputs[1].type, .pch)
      XCTAssert(plannedJobs[0].commandLine.contains(.flag("-serialize-diagnostics-path")))
      XCTAssert(plannedJobs[0].commandLine.contains {
        guard case .path(let path) = $0 else { return false }
        return path.name.range(of: #"[\\/]pch[\\/]TestInputHeader-.*.dia"#, options: .regularExpression) != nil
      })
      XCTAssert(plannedJobs[0].commandLine.contains(.flag("-frontend")))
      XCTAssert(plannedJobs[0].commandLine.contains(.flag("-emit-pch")))
      XCTAssert(plannedJobs[0].commandLine.contains(.flag("-pch-output-dir")))
      XCTAssert(plannedJobs[0].commandLine.contains(.path(try VirtualPath(path: "/pch"))))

      XCTAssertEqual(plannedJobs[1].kind, .emitModule)
      XCTAssertEqual(plannedJobs[1].inputs.count, 2)
      XCTAssertEqual(plannedJobs[1].inputs[0].file, try toPath("foo.swift"))
      XCTAssert(plannedJobs[1].commandLine.contains(.flag("-pch-disable-validation")))

      // FIXME: validate that merge module is correct job and that it has correct inputs and flags
    }

    do {
      var driver = try Driver(args: ["swiftc", "-typecheck", "-import-objc-header", "TestInputHeader.h", "-pch-output-dir", "/pch", "-whole-module-optimization", "foo.swift"])
      let plannedJobs = try driver.planBuild()
      XCTAssertEqual(plannedJobs.count, 2)

      XCTAssertEqual(plannedJobs[0].kind, .generatePCH)
      XCTAssertEqual(plannedJobs[0].inputs.count, 1)
      XCTAssertEqual(plannedJobs[0].inputs[0].file, try toPath("TestInputHeader.h"))
      XCTAssertEqual(plannedJobs[0].inputs[0].type, .objcHeader)
      XCTAssertEqual(plannedJobs[0].outputs.count, 1)
      XCTAssertEqual(plannedJobs[0].outputs[0].file.nativePathString(escaped: false), try VirtualPath(path: "/pch/TestInputHeader.pch").nativePathString(escaped: false))
      XCTAssertEqual(plannedJobs[0].outputs[0].type, .pch)
      XCTAssert(plannedJobs[0].commandLine.contains(.flag("-frontend")))
      XCTAssert(plannedJobs[0].commandLine.contains(.flag("-emit-pch")))
      XCTAssert(plannedJobs[0].commandLine.contains(.flag("-pch-output-dir")))
      XCTAssert(plannedJobs[0].commandLine.contains(.path(try VirtualPath(path: "/pch"))))

      XCTAssertEqual(plannedJobs[1].kind, .compile)
      XCTAssertEqual(plannedJobs[1].inputs.count, 2)
      XCTAssertEqual(plannedJobs[1].inputs[0].file, try toPath("foo.swift"))
      XCTAssertFalse(plannedJobs[1].commandLine.contains(.flag("-pch-disable-validation")))
    }

    do {
      var driver = try Driver(args: ["swiftc", "-typecheck", "-O", "-import-objc-header", "TestInputHeader.h", "foo.swift"])
      let plannedJobs = try driver.planBuild()
      XCTAssertEqual(plannedJobs.count, 2)

      XCTAssertEqual(plannedJobs[0].kind, .generatePCH)
      XCTAssertEqual(plannedJobs[0].inputs.count, 1)
      XCTAssertEqual(plannedJobs[0].inputs[0].file, try toPath("TestInputHeader.h"))
      XCTAssertEqual(plannedJobs[0].inputs[0].type, .objcHeader)
      XCTAssertEqual(plannedJobs[0].outputs.count, 1)
      XCTAssertTrue(matchTemporary(plannedJobs[0].outputs[0].file, "TestInputHeader.pch"))
      XCTAssertEqual(plannedJobs[0].outputs[0].type, .pch)
      XCTAssert(plannedJobs[0].commandLine.contains(.flag("-O")))
      XCTAssert(plannedJobs[0].commandLine.contains(.flag("-frontend")))
      XCTAssert(plannedJobs[0].commandLine.contains(.flag("-emit-pch")))
      XCTAssert(plannedJobs[0].commandLine.contains(.flag("-o")))
      XCTAssertTrue(commandContainsTemporaryPath(plannedJobs[0].commandLine, "TestInputHeader.pch"))

      XCTAssertEqual(plannedJobs[1].kind, .compile)
      XCTAssertEqual(plannedJobs[1].inputs.count, 2)
      XCTAssertEqual(plannedJobs[1].inputs[0].file, try toPath("foo.swift"))
    }

    // Immediate mode doesn't generate a pch
    do {
      var driver = try Driver(args: ["swift", "-import-objc-header", "TestInputHeader.h", "foo.swift"])
      let plannedJobs = try driver.planBuild()
      XCTAssertEqual(plannedJobs.count, 1)
      XCTAssertEqual(plannedJobs[0].kind, .interpret)
      XCTAssert(plannedJobs[0].commandLine.contains(.flag("-import-objc-header")))
      XCTAssert(plannedJobs[0].commandLine.contains(try toPathOption("TestInputHeader.h")))
    }
  }

  func testPCMGeneration() throws {
     do {
       var driver = try Driver(args: ["swiftc", "-emit-pcm", "module.modulemap", "-module-name", "Test"])
       let plannedJobs = try driver.planBuild()
       XCTAssertEqual(plannedJobs.count, 1)

       XCTAssertEqual(plannedJobs[0].kind, .generatePCM)
       XCTAssertEqual(plannedJobs[0].inputs.count, 1)
       XCTAssertEqual(plannedJobs[0].inputs[0].file, try toPath("module.modulemap"))
       XCTAssertEqual(plannedJobs[0].outputs.count, 1)
       XCTAssertEqual(plannedJobs[0].outputs[0].file, .relative(try RelativePath(validating: "Test.pcm")))
    }
  }

  func testPCMDump() throws {
    do {
      var driver = try Driver(args: ["swiftc", "-dump-pcm", "module.pcm"])
      let plannedJobs = try driver.planBuild()
      XCTAssertEqual(plannedJobs.count, 1)

      XCTAssertEqual(plannedJobs[0].kind, .dumpPCM)
      XCTAssertEqual(plannedJobs[0].inputs.count, 1)
      XCTAssertEqual(plannedJobs[0].inputs[0].file, try toPath("module.pcm"))
      XCTAssertEqual(plannedJobs[0].outputs.count, 0)
    }
  }

  func testIndexFilePathHandling() throws {
    do {
      var driver = try Driver(args: ["swiftc", "-index-file", "-index-file-path",
                                     "bar.swift", "foo.swift", "bar.swift", "baz.swift",
                                     "-module-name", "Test"])
      let plannedJobs = try driver.planBuild()
      XCTAssertEqual(plannedJobs.count, 1)
      XCTAssertEqual(plannedJobs[0].kind, .compile)
      try XCTAssertJobInvocationMatches(plannedJobs[0], toPathOption("foo.swift"), .flag("-primary-file"), toPathOption("bar.swift"), toPathOption("baz.swift"))
    }
  }

  func testCXXInteropOptions() throws {
    do {
      var driver = try Driver(args: ["swiftc", "-cxx-interoperability-mode=swift-5.9", "foo.swift"])
      let plannedJobs = try driver.planBuild().removingAutolinkExtractJobs()
      XCTAssertEqual(plannedJobs.count, 2)
      let compileJob = plannedJobs[0]
      let linkJob = plannedJobs[1]
      XCTAssertJobInvocationMatches(compileJob, .flag("-cxx-interoperability-mode=swift-5.9"))
      if driver.targetTriple.isDarwin {
        XCTAssertJobInvocationMatches(linkJob, .flag("-lc++"))
      }
    }
  }

  func testEmbeddedSwiftOptions() throws {
    var env = ProcessEnv.block
    env["SWIFT_DRIVER_SWIFT_AUTOLINK_EXTRACT_EXEC"] = "/garbage/swift-autolink-extract"

    do {
      var driver = try Driver(args: ["swiftc", "-target", "arm64-apple-macosx10.13",  "test.swift", "-enable-experimental-feature", "Embedded", "-parse-as-library", "-wmo", "-o", "a.out", "-module-name", "main"])
      let plannedJobs = try driver.planBuild()
      XCTAssertEqual(plannedJobs.count, 2)
      let compileJob = plannedJobs[0]
      let linkJob = plannedJobs[1]
      XCTAssertJobInvocationMatches(compileJob, .flag("-disable-objc-interop"))
      XCTAssertFalse(linkJob.commandLine.contains(.flag("-force_load")))
    }

    do {
      var driver = try Driver(args: [
        "swiftc",
        "-L",
        "/TestApp/.build/aarch64-none-none-elf/release",
        "-o",
        "/TestApp/.build/aarch64-none-none-elf/release/TestApp",
        "-module-name",
        "TestApp",
        "-emit-executable",
        "-Xlinker",
        "--gc-sections",
        "@/TestApp/.build/aarch64-none-none-elf/release/TestApp.product/Objects.LinkFileList",
        "-target",
        "aarch64-none-none-elf",
        "-enable-experimental-feature", "Embedded",
        "-Xfrontend",
        "-function-sections",
        "-Xfrontend",
        "-disable-stack-protector",
        "-use-ld=lld",
        "-tools-directory",
        "/Tools/swift.xctoolchain/usr/bin",
      ], env: env)

      let jobs = try driver.planBuild()
      let linkJob = try jobs.findJob(.link)
      let invalidPath = try VirtualPath(path: "/Tools/swift.xctoolchain/usr/lib/swift")
      let invalid = linkJob.commandLine.contains(.responseFilePath(invalidPath))
      XCTAssertFalse(invalid) // ensure the driver does not emit invalid responseFilePaths to the clang invocation
      XCTAssertFalse(linkJob.commandLine.joinedUnresolvedArguments.contains("swiftrt.o"))
    }

    // Embedded Wasm compile job
    do {
      var driver = try Driver(args: ["swiftc", "-target", "wasm32-none-none-wasm", "test.swift", "-enable-experimental-feature", "Embedded", "-wmo", "-o", "a.wasm"], env: env)
      let plannedJobs = try driver.planBuild()
      XCTAssertEqual(plannedJobs.count, 2)
      let compileJob = plannedJobs[0]
      let linkJob = plannedJobs[1]
      XCTAssertJobInvocationMatches(compileJob, .flag("-disable-objc-interop"))
      XCTAssertFalse(linkJob.commandLine.contains(.flag("-force_load")))
      XCTAssertFalse(linkJob.commandLine.contains(.flag("-rpath")))
      XCTAssertFalse(linkJob.commandLine.contains(.flag("-lswiftCore")))
    }

    // Embedded Wasm link job
    do {
      var driver = try Driver(args: ["swiftc", "-target", "wasm32-none-none-wasm", "test.o", "-enable-experimental-feature", "Embedded", "-wmo", "-o", "a.wasm"], env: env)
      let plannedJobs = try driver.planBuild()
      XCTAssertEqual(plannedJobs.count, 1)
      let linkJob = plannedJobs[0]
      XCTAssertFalse(linkJob.commandLine.contains(.flag("-force_load")))
      XCTAssertFalse(linkJob.commandLine.contains(.flag("-rpath")))
      XCTAssertFalse(linkJob.commandLine.contains(.flag("-lswiftCore")))
      XCTAssertFalse(linkJob.commandLine.joinedUnresolvedArguments.contains("swiftrt.o"))
    }

    // Embedded WASI link job
    do {
      for tripleEnv in ["wasi", "wasi-wasm", "wasip1", "wasip1-wasm", "wasip1-threads"] {
        var driver = try Driver(
          args: [
            "swiftc", "-target", "wasm32-unknown-\(tripleEnv)",
            "-resource-dir", "/usr/lib/swift",
            "-enable-experimental-feature", "Embedded", "-wmo",
            "test.o", "-o",  "a.wasm"
          ],
          env: env
        )
        let plannedJobs = try driver.planBuild()
        XCTAssertEqual(plannedJobs.count, 1)
        let linkJob = plannedJobs[0]
        XCTAssertFalse(linkJob.commandLine.contains(.flag("-force_load")))
        XCTAssertFalse(linkJob.commandLine.contains(.flag("-rpath")))
        XCTAssertFalse(linkJob.commandLine.contains(.flag("-lswiftCore")))
        XCTAssertFalse(linkJob.commandLine.joinedUnresolvedArguments.contains("swiftrt.o"))
        XCTAssertTrue(linkJob.commandLine.contains(
          .joinedOptionAndPath("-L", try .init(path: "/usr/lib/swift/embedded/wasm32-unknown-\(tripleEnv)"))
        ))
      }
    }

    // 32-bit iOS jobs under Embedded should be allowed regardless of OS version
    do {
      let _ = try Driver(args: ["swiftc", "-c", "-target", "armv7-apple-ios8", "-enable-experimental-feature", "Embedded", "foo.swift"])
      let _ = try Driver(args: ["swiftc", "-c", "-target", "armv7-apple-ios12.1", "-enable-experimental-feature", "Embedded", "foo.swift"])
      let _ = try Driver(args: ["swiftc", "-c", "-target", "armv7-apple-ios16", "-enable-experimental-feature", "Embedded", "foo.swift"])
    }

    do {
      let diags = DiagnosticsEngine()
      var driver = try Driver(args: ["swiftc", "-target", "arm64-apple-macosx10.13",  "test.swift", "-enable-experimental-feature", "Embedded", "-parse-as-library", "-wmo", "-o", "a.out", "-module-name", "main", "-enable-library-evolution"], diagnosticsEngine: diags)
      _ = try driver.planBuild()
      XCTAssertEqual(diags.diagnostics.first!.message.text, Diagnostic.Message.error_no_library_evolution_embedded.text)
    } catch _ { }
    do {
      let diags = DiagnosticsEngine()
      var driver = try Driver(args: ["swiftc", "-target", "arm64-apple-macosx10.13",  "test.swift", "-enable-experimental-feature", "Embedded", "-parse-as-library", "-o", "a.out", "-module-name", "main"], diagnosticsEngine: diags)
      _ = try driver.planBuild()
      XCTAssertEqual(diags.diagnostics.first!.message.text, Diagnostic.Message.error_need_wmo_embedded.text)
    } catch _ { }
    do {
      var environment = ProcessEnv.block
      environment["SDKROOT"] = nil

      // Indexing embedded Swift code should not require WMO
      let diags = DiagnosticsEngine()
      var driver = try Driver(args: ["swiftc", "-target", "arm64-apple-macosx10.13",  "test.swift", "-index-file", "-index-file-path", "test.swift", "-enable-experimental-feature", "Embedded", "-parse-as-library", "-o", "a.out", "-module-name", "main"], env: env, diagnosticsEngine: diags)
      _ = try driver.planBuild()
      XCTAssertEqual(diags.diagnostics.count, 0)
    }
    do {
      let diags = DiagnosticsEngine()
      var driver = try Driver(args: ["swiftc", "-target", "arm64-apple-macosx10.13",  "test.swift", "-enable-experimental-feature", "Embedded", "-parse-as-library", "-wmo", "-o", "a.out", "-module-name", "main", "-enable-objc-interop"], diagnosticsEngine: diags)
      _ = try driver.planBuild()
      XCTAssertEqual(diags.diagnostics.first!.message.text, Diagnostic.Message.error_no_objc_interop_embedded.text)
    } catch _ { }
  }

  func testVFSOverlay() throws {
    do {
      var driver = try Driver(args: ["swiftc", "-c", "-vfsoverlay", "overlay.yaml", "foo.swift"])
      let plannedJobs = try driver.planBuild().removingAutolinkExtractJobs()
      XCTAssertEqual(plannedJobs.count, 1)
      XCTAssertEqual(plannedJobs[0].kind, .compile)
      try XCTAssertJobInvocationMatches(plannedJobs[0], .flag("-vfsoverlay"), toPathOption("overlay.yaml"))
    }

    // Verify that the overlays are passed to the frontend in the same order.
    do {
      var driver = try Driver(args: ["swiftc", "-c", "-vfsoverlay", "overlay1.yaml", "-vfsoverlay", "overlay2.yaml", "-vfsoverlay", "overlay3.yaml", "foo.swift"])
      let plannedJobs = try driver.planBuild().removingAutolinkExtractJobs()
      XCTAssertEqual(plannedJobs.count, 1)
      XCTAssertEqual(plannedJobs[0].kind, .compile)
      try XCTAssertJobInvocationMatches(plannedJobs[0], .flag("-vfsoverlay"), toPathOption("overlay1.yaml"), .flag("-vfsoverlay"), toPathOption("overlay2.yaml"), .flag("-vfsoverlay"), toPathOption("overlay3.yaml"))
    }
  }

  func testSwiftHelpOverride() throws {
    // FIXME: On Linux, we might not have any Clang in the path. We need a
    // better override.
    var env = ProcessEnv.block
    let swiftHelp: AbsolutePath = try AbsolutePath(validating: "/usr/bin/nonexistent-swift-help")
    env["SWIFT_DRIVER_SWIFT_HELP_EXEC"] = swiftHelp.pathString
    env["SWIFT_DRIVER_CLANG_EXEC"] = "/usr/bin/clang"
    var driver = try Driver(
      args: ["swiftc", "-help"],
      env: env)
    let jobs = try driver.planBuild()
    XCTAssertEqual(jobs.count, 1)
    XCTAssertEqual(jobs.first!.tool.name, swiftHelp.pathString)
  }

  func testSwiftClangOverride() throws {
    var env = ProcessEnv.block
    let swiftClang = try AbsolutePath(validating: "/A/Path/swift-clang")
    env["SWIFT_DRIVER_CLANG_EXEC"] = swiftClang.pathString

    var driver = try Driver(
      args: ["swiftc", "-emit-library", "foo.swift", "bar.o", "-o", "foo.l"],
      env: env)
    let jobs = try driver.planBuild().removingAutolinkExtractJobs()
    XCTAssertEqual(jobs.count, 2)
    let linkJob = jobs[1]
    XCTAssertEqual(linkJob.tool.name, swiftClang.pathString)
  }

  func testSwiftClangxxOverride() throws {
#if canImport(Darwin)
      throw XCTSkip("Darwin always uses `clang` to link")
#else
    var env = ProcessEnv.block
    let swiftClang = try AbsolutePath(validating: "/A/Path/swift-clang")
    let swiftClangxx = try AbsolutePath(validating: "/A/Path/swift-clang++")
    env["SWIFT_DRIVER_CLANG_EXEC"] = swiftClang.pathString
    env["SWIFT_DRIVER_CLANGXX_EXEC"] = swiftClangxx.pathString

    var driver = try Driver(
      args: ["swiftc", "-cxx-interoperability-mode=swift-6", "-emit-library",
             "foo.swift", "bar.o", "-o", "foo.l"],
      env: env)

    let jobs = try driver.planBuild()
    let linkJob = jobs.last!
    XCTAssertEqual(linkJob.tool.name, swiftClangxx.pathString)
#endif
  }

  func testSourceInfoFileEmitOption() throws {
    // implicit
    do {
      var driver = try Driver(args: ["swiftc", "-emit-module", "foo.swift"])
      let plannedJobs = try driver.planBuild()
      let emitModuleJob = plannedJobs[0]
      XCTAssertJobInvocationMatches(emitModuleJob, .flag("-emit-module-source-info-path"))
      XCTAssertEqual(emitModuleJob.outputs.count, driver.targetTriple.isDarwin ? 4 : 3)
      XCTAssertEqual(emitModuleJob.outputs[0].file, try toPath("foo.swiftmodule"))
      XCTAssertEqual(emitModuleJob.outputs[1].file, try toPath("foo.swiftdoc"))
      XCTAssertEqual(emitModuleJob.outputs[2].file, try toPath("foo.swiftsourceinfo"))
      if driver.targetTriple.isDarwin {
          XCTAssertEqual(emitModuleJob.outputs[3].file, try toPath("foo.abi.json"))
      }
    }
    // implicit with Project/ Directory
    do {
      try withTemporaryDirectory { path in
        let projectDirPath = path.appending(component: "Project")
        try localFileSystem.createDirectory(projectDirPath)
        var driver = try Driver(args: ["swiftc", "-emit-module",
                                       path.appending(component: "foo.swift").description,
                                       "-o", path.appending(component: "foo.swiftmodule").description])
        let plannedJobs = try driver.planBuild()
        let emitModuleJob = plannedJobs[0]
        XCTAssertJobInvocationMatches(emitModuleJob, .flag("-emit-module-source-info-path"))
        XCTAssertEqual(emitModuleJob.outputs.count, driver.targetTriple.isDarwin ? 4 : 3)
        XCTAssertEqual(emitModuleJob.outputs[0].file, .absolute(path.appending(component: "foo.swiftmodule")))
        XCTAssertEqual(emitModuleJob.outputs[1].file, .absolute(path.appending(component: "foo.swiftdoc")))
        XCTAssertEqual(emitModuleJob.outputs[2].file, .absolute(projectDirPath.appending(component: "foo.swiftsourceinfo")))
        if driver.targetTriple.isDarwin {
          XCTAssertEqual(emitModuleJob.outputs[3].file, .absolute(path.appending(component: "foo.abi.json")))
        }
      }
    }
    // avoid implicit swiftsourceinfo
    do {
      var driver = try Driver(args: ["swiftc", "-emit-module", "-avoid-emit-module-source-info", "foo.swift"])
      let plannedJobs = try driver.planBuild()
      let emitModuleJob = plannedJobs[0]
      XCTAssertFalse(emitModuleJob.commandLine.contains(.flag("-emit-module-source-info-path")))
      XCTAssertEqual(emitModuleJob.outputs.count, driver.targetTriple.isDarwin ? 3 : 2)
      XCTAssertEqual(emitModuleJob.outputs[0].file, try toPath("foo.swiftmodule"))
      XCTAssertEqual(emitModuleJob.outputs[1].file, try toPath("foo.swiftdoc"))
      if driver.targetTriple.isDarwin {
          XCTAssertEqual(emitModuleJob.outputs[2].file, try toPath("foo.abi.json"))
      }
    }
  }

  func testUseStaticResourceDir() throws {
    do {
      var driver = try Driver(args: ["swiftc", "-emit-module", "-target", "x86_64-unknown-linux", "foo.swift"])
      let plannedJobs = try driver.planBuild()
      let job = plannedJobs[0]
      XCTAssertFalse(job.commandLine.contains(.flag("-use-static-resource-dir")))
      XCTAssertEqual(VirtualPath.lookup(driver.frontendTargetInfo.runtimeResourcePath.path).basename, "swift")
    }

    do {
      var driver = try Driver(args: ["swiftc", "-emit-module", "-target", "x86_64-unknown-linux", "-no-static-executable", "foo.swift"])
      let plannedJobs = try driver.planBuild()
      let job = plannedJobs[0]
      XCTAssertFalse(job.commandLine.contains(.flag("-use-static-resource-dir")))
      XCTAssertEqual(VirtualPath.lookup(driver.frontendTargetInfo.runtimeResourcePath.path).basename, "swift")
    }

    do {
      var driver = try Driver(args: ["swiftc", "-emit-module", "-target", "x86_64-unknown-linux", "-no-static-stdlib", "foo.swift"])
      let plannedJobs = try driver.planBuild()
      let job = plannedJobs[0]
      XCTAssertFalse(job.commandLine.contains(.flag("-use-static-resource-dir")))
      XCTAssertEqual(VirtualPath.lookup(driver.frontendTargetInfo.runtimeResourcePath.path).basename, "swift")
    }

    do {
      var driver = try Driver(args: ["swiftc", "-emit-module", "-target", "x86_64-unknown-linux", "-static-executable", "foo.swift"])
      let plannedJobs = try driver.planBuild()
      let job = plannedJobs[0]
      XCTAssertJobInvocationMatches(job, .flag("-use-static-resource-dir"))
      XCTAssertEqual(VirtualPath.lookup(driver.frontendTargetInfo.runtimeResourcePath.path).basename, "swift_static")
    }

    do {
      var driver = try Driver(args: ["swiftc", "-emit-module", "-target", "x86_64-unknown-linux", "-static-stdlib", "foo.swift"])
      let plannedJobs = try driver.planBuild()
      let job = plannedJobs[0]
      XCTAssertJobInvocationMatches(job, .flag("-use-static-resource-dir"))
      XCTAssertEqual(VirtualPath.lookup(driver.frontendTargetInfo.runtimeResourcePath.path).basename, "swift_static")
    }
  }

  func testFrontendTargetInfoWithWorkingDirectory() throws {
    do {
      let workingDirectory = localFileSystem.currentWorkingDirectory!.appending(components: "absolute", "path")

      var driver = try Driver(args: ["swiftc", "-typecheck", "foo.swift",
                                     "-resource-dir", "resource/dir",
                                     "-sdk", "sdk",
                                     "-working-directory", workingDirectory.pathString])
      let plannedJobs = try driver.planBuild()
      let job = plannedJobs[0]
      try XCTAssertJobInvocationMatches(job, .path(VirtualPath(path: rebase("resource", "dir", at: workingDirectory))))
      XCTAssertFalse(job.commandLine.contains(.path(.relative(try .init(validating: "resource/dir")))))
      XCTAssertJobInvocationMatches(job, .path(try VirtualPath(path: rebase("sdk", at: workingDirectory))))
      XCTAssertFalse(job.commandLine.contains(.path(.relative(try .init(validating: "sdk")))))
    }
  }

  func testDeterministicCheck() throws {
    do {
      var driver = try Driver(args: ["swiftc", "-enable-deterministic-check", "foo.swift",
                                     "-import-objc-header", "foo.h", "-enable-bridging-pch"])
      let plannedJobs = try driver.planBuild()
      // Check bridging header compilation command and main module command.
      XCTAssertJobInvocationMatches(plannedJobs[0], .flag("-enable-deterministic-check"), .flag("-always-compile-output-files"))
      XCTAssertJobInvocationMatches(plannedJobs[1], .flag("-enable-deterministic-check"), .flag("-always-compile-output-files"))
    }
  }

  func testWarnConcurrency() throws {
    do {
      var driver = try Driver(args: ["swiftc", "-warn-concurrency", "foo.swift"])
      let plannedJobs = try driver.planBuild()
      XCTAssertJobInvocationMatches(plannedJobs[0], .flag("-warn-concurrency"))
    }
  }

  func testLibraryLevel() throws {
    do {
      var driver = try Driver(args: ["swiftc", "-library-level", "spi", "foo.swift"])
      let plannedJobs = try driver.planBuild()
      XCTAssertJobInvocationMatches(plannedJobs[0], .flag("-library-level"), .flag("spi"))
    }
  }

  func testPrebuiltModuleCacheFlags() throws {
    var envVars = ProcessEnv.block
    envVars["SWIFT_DRIVER_LD_EXEC"] = ld.nativePathString(escaped: false)

    let mockSDKPath: String =
        try testInputsPath.appending(component: "mock-sdk.sdk").nativePathString(escaped: false)

    do {
      let resourceDirPath: String = try testInputsPath.appending(components: "PrebuiltModules-macOS10.15.xctoolchain", "usr", "lib", "swift").nativePathString(escaped: false)

      var driver = try Driver(args: ["swiftc", "-target", "x86_64-apple-ios13.1-macabi", "foo.swift", "-sdk", mockSDKPath, "-resource-dir", resourceDirPath],
                              env: envVars)
      let plannedJobs = try driver.planBuild()
      let job = plannedJobs[0]
      XCTAssertJobInvocationMatches(job, .flag("-prebuilt-module-cache-path"))
      XCTAssertTrue(job.commandLine.contains { arg in
        if case .path(let curPath) = arg {
          if curPath.basename == "10.15" && curPath.parentDirectory.basename == "prebuilt-modules" && curPath.parentDirectory.parentDirectory.basename == "macosx" {
              return true
          }
        }
        return false
      })
    }

    do {
      let resourceDirPath: String = try testInputsPath.appending(components: "PrebuiltModules-macOSUnversioned.xctoolchain", "usr", "lib", "swift").nativePathString(escaped: false)

      var driver = try Driver(args: ["swiftc", "-target", "x86_64-apple-ios13.1-macabi", "foo.swift", "-sdk", mockSDKPath, "-resource-dir", resourceDirPath],
                              env: envVars)
      let plannedJobs = try driver.planBuild()
      let job = plannedJobs[0]
      XCTAssertJobInvocationMatches(job, .flag("-prebuilt-module-cache-path"))
      XCTAssertTrue(job.commandLine.contains { arg in
        if case .path(let curPath) = arg {
          if curPath.basename == "prebuilt-modules" && curPath.parentDirectory.basename == "macosx" {
              return true
          }
        }
        return false
      })
    }
  }

  func testRelativeInputs() throws {
    do {
      // Inputs with relative paths with no -working-directory flag should remain relative
      var driver = try Driver(args: ["swiftc",
                                     "-target", "arm64-apple-ios13.1",
                                     "-resource-dir", "relresourcepath",
                                     "-sdk", "relsdkpath",
                                     "foo.swift"])
      let plannedJobs = try driver.planBuild()
      let compileJob = plannedJobs[0]
      XCTAssertEqual(compileJob.kind, .compile)
      try XCTAssertJobInvocationMatches(compileJob, .flag("-primary-file"), toPathOption("foo.swift", isRelative: true))
      try XCTAssertJobInvocationMatches(compileJob, .flag("-resource-dir"), toPathOption("relresourcepath", isRelative: true))
      try XCTAssertJobInvocationMatches(compileJob, .flag("-sdk"), toPathOption("relsdkpath", isRelative: true))
    }

    do {
      let workingDirectory = try AbsolutePath(validating: "/foo/bar")

      // Inputs with relative paths with -working-directory flag should prefix all inputs
      var driver = try Driver(args: ["swiftc",
                                     "-target", "arm64-apple-ios13.1",
                                     "-resource-dir", "relresourcepath",
                                     "-sdk", "relsdkpath",
                                     "foo.swift",
                                     "-working-directory", workingDirectory.nativePathString(escaped: false)])
      let plannedJobs = try driver.planBuild()
      let compileJob = plannedJobs[0]
      XCTAssertEqual(compileJob.kind, .compile)
      XCTAssertJobInvocationMatches(compileJob, .flag("-primary-file"), .path(.absolute(workingDirectory.appending(component: "foo.swift"))))
      XCTAssertJobInvocationMatches(compileJob, .flag("-resource-dir"), .path(.absolute(workingDirectory.appending(component: "relresourcepath"))))
      XCTAssertJobInvocationMatches(compileJob, .flag("-sdk"), .path(.absolute(workingDirectory.appending(component: "relsdkpath"))))
    }

    try withTemporaryFile { fileMapFile in
      let outputMapContents: ByteString = """
      {
        "": {
          "diagnostics": "/tmp/foo/.build/x86_64-apple-macosx/debug/foo.build/master.dia",
          "emit-module-diagnostics": "/tmp/foo/.build/x86_64-apple-macosx/debug/foo.build/master.emit-module.dia"
        },
        "foo.swift": {
          "object": "/tmp/foo/.build/x86_64-apple-macosx/debug/foo.build/foo.o"
        }
      }
      """
      try localFileSystem.writeFileContents(fileMapFile.path, bytes: outputMapContents)

      // Inputs with relative paths should be found in output file maps
      var driver = try Driver(args: ["swiftc",
                                     "-target", "arm64-apple-ios13.1",
                                     "foo.swift",
                                     "-output-file-map", fileMapFile.path.description])
      let plannedJobs = try driver.planBuild()
      let compileJob = plannedJobs[0]
      XCTAssertEqual(compileJob.kind, .compile)
      try XCTAssertJobInvocationMatches(compileJob, .flag("-o"), .path(.absolute(.init(validating: "/tmp/foo/.build/x86_64-apple-macosx/debug/foo.build/foo.o"))))
    }

    try withTemporaryFile { fileMapFile in
      let outputMapContents: ByteString = .init(encodingAsUTF8: """
      {
        "": {
          "diagnostics": "/tmp/foo/.build/x86_64-apple-macosx/debug/foo.build/master.dia",
          "emit-module-diagnostics": "/tmp/foo/.build/x86_64-apple-macosx/debug/foo.build/master.emit-module.dia"
        },
        "\(try AbsolutePath(validating: "/some/workingdir/foo.swift").nativePathString(escaped: true))": {
          "object": "/tmp/foo/.build/x86_64-apple-macosx/debug/foo.build/foo.o"
        }
      }
      """)
      try localFileSystem.writeFileContents(fileMapFile.path, bytes: outputMapContents)

      // Inputs with relative paths and working-dir should use absolute paths in output file maps
      var driver = try Driver(args: ["swiftc",
                                     "-target", "arm64-apple-ios13.1",
                                     "foo.swift",
                                     "-working-directory", try AbsolutePath(validating: "/some/workingdir").nativePathString(escaped: false),
                                     "-output-file-map", fileMapFile.path.description])
      let plannedJobs = try driver.planBuild()
      let compileJob = plannedJobs[0]
      XCTAssertEqual(compileJob.kind, .compile)
      try XCTAssertJobInvocationMatches(compileJob, .flag("-o"), .path(.absolute(.init(validating: "/tmp/foo/.build/x86_64-apple-macosx/debug/foo.build/foo.o"))))
    }
  }

  func testRelativeResourceDir() throws {
    do {
      // Reset the environment to avoid 'SDKROOT' influencing the
      // linux driver paths and taking the priority over the resource directory.
      var env = ProcessEnv.block
      env["SDKROOT"] = nil
      var driver = try Driver(args: ["swiftc",
                                     "-target", "x86_64-unknown-linux", "-lto=llvm-thin",
                                     "foo.swift",
                                     "-resource-dir", "resource/dir"], env: env)
      let plannedJobs = try driver.planBuild().removingAutolinkExtractJobs()

      let compileJob = plannedJobs[0]
      XCTAssertEqual(compileJob.kind, .compile)
      try XCTAssertJobInvocationMatches(compileJob, .flag("-resource-dir"), toPathOption("resource/dir"))

      let linkJob = plannedJobs[1]
      XCTAssertEqual(linkJob.kind, .link)
      try XCTAssertJobInvocationMatches(linkJob, .flag("-Xlinker"), .flag("-rpath"), .flag("-Xlinker"), toPathOption("resource/dir/linux"))
      try XCTAssertJobInvocationMatches(linkJob, toPathOption("resource/dir/linux/x86_64/swiftrt.o"))
      try XCTAssertJobInvocationMatches(linkJob, .flag("-L"), toPathOption("resource/dir/linux"))
    }
  }

  func testSDKDirLinuxPrioritizedOverRelativeResourceDirForLinkingSwiftRT() throws {
    do {
      let sdkRoot = try testInputsPath.appending(component: "mock-sdk.sdk")
      var env = ProcessEnv.block
      env["SDKROOT"] = sdkRoot.pathString
      var driver = try Driver(args: ["swiftc",
                                     "-target", "x86_64-unknown-linux", "-lto=llvm-thin",
                                     "foo.swift",
                                     "-resource-dir", "resource/dir"], env: env)
      let plannedJobs = try driver.planBuild().removingAutolinkExtractJobs()
      let compileJob = plannedJobs[0]
      XCTAssertEqual(compileJob.kind, .compile)
      let linkJob = plannedJobs[1]
      XCTAssertEqual(linkJob.kind, .link)
      try XCTAssertJobInvocationMatches(linkJob, toPathOption(sdkRoot.pathString + "/usr/lib/swift/linux/x86_64/swiftrt.o", isRelative: false))
    }
  }

  func testSanitizerArgsForTargets() throws {
    let targets = ["x86_64-unknown-freebsd",  "x86_64-unknown-linux", "x86_64-apple-macosx10.9", "x86_64-unknown-windows-msvc"]
    try targets.forEach {
      var driver = try Driver(args: ["swiftc", "-emit-module", "-target", $0, "foo.swift"])
      _ = try driver.planBuild()
      XCTAssertFalse(driver.diagnosticEngine.hasErrors)
    }
  }

  func testIsIosMacInterface() throws {
    try withTemporaryFile { file in
      try localFileSystem.writeFileContents(file.path, bytes: "// swift-module-flags: -target x86_64-apple-ios15.0-macabi")
      XCTAssertTrue(try isIosMacInterface(VirtualPath.absolute(file.path)))
    }
    try withTemporaryFile { file in
      try localFileSystem.writeFileContents(file.path, bytes: "// swift-module-flags: -target arm64e-apple-macos12.0")
      XCTAssertFalse(try isIosMacInterface(VirtualPath.absolute(file.path)))
    }
  }

  func testAdopterConfigFile() throws {
    try withTemporaryFile { file in
      try localFileSystem.writeFileContents(file.path, bytes:
        #"""
        [
          {
            "key": "SkipFeature1",
            "moduleNames": ["foo", "bar"]
          }
        ]
        """#
      )
      let configs = Driver.parseAdopterConfigs(file.path)
      XCTAssertEqual(configs.count, 1)
      XCTAssertEqual(configs[0].key, "SkipFeature1")
      XCTAssertEqual(configs[0].moduleNames, ["foo", "bar"])
      let modules = Driver.getAllConfiguredModules(withKey: "SkipFeature1", configs)
      XCTAssertTrue(modules.contains("foo"))
      XCTAssertTrue(modules.contains("bar"))
      XCTAssertTrue(Driver.getAllConfiguredModules(withKey: "SkipFeature2", configs).isEmpty)
    }
    try withTemporaryFile { file in
      try localFileSystem.writeFileContents(file.path, bytes: "][ malformed }{")
      let configs = Driver.parseAdopterConfigs(file.path)
      XCTAssertEqual(configs.count, 0)
    }
    do {
      let configs = Driver.parseAdopterConfigs(try AbsolutePath(validating: "/abc/c/a.json"))
      XCTAssertEqual(configs.count, 0)
    }
  }

  func testExtractPackageName() throws {
    try withTemporaryFile { file in
      try localFileSystem.writeFileContents(file.path, bytes:
        """
        // swift-module-flags: -target arm64e-apple-macos12.0
        // swift-module-flags-ignorable: -library-level api\
        // swift-module-flags-ignorable-private: -package-name myPkg
        """
      )
      let flags = try getAllModuleFlags(VirtualPath.absolute(file.path))
      let idx = flags.firstIndex(of: "-package-name")
      XCTAssertNotNil(idx)
      XCTAssert(idx! + 1 < flags.count)
      XCTAssertEqual(flags[idx! + 1], "myPkg")
    }
  }

  func testExtractLibraryLevel() throws {
    try withTemporaryFile { file in
      try localFileSystem.writeFileContents(file.path, bytes: "// swift-module-flags: -library-level api")
      let flags = try getAllModuleFlags(VirtualPath.absolute(file.path))
      XCTAssertEqual(try getLibraryLevel(flags), .api)
    }
    try withTemporaryFile { file in
      try localFileSystem.writeFileContents(file.path, bytes:
        """
        // swift-module-flags: -target arm64e-apple-macos12.0
        // swift-module-flags-ignorable: -library-level spi
        """
      )
      let flags = try getAllModuleFlags(VirtualPath.absolute(file.path))
      XCTAssertEqual(try getLibraryLevel(flags), .spi)
    }
    try withTemporaryFile { file in
      try localFileSystem.writeFileContents(file.path, bytes: 
        "// swift-module-flags: -target arm64e-apple-macos12.0"
      )
      let flags = try getAllModuleFlags(VirtualPath.absolute(file.path))
      XCTAssertEqual(try getLibraryLevel(flags), .unspecified)
    }
  }

  func testSupportedFeatureJson() throws {
    let driver = try Driver(args: ["swiftc", "-emit-module", "foo.swift"])
    XCTAssertFalse(driver.supportedFrontendFeatures.isEmpty)
    XCTAssertTrue(driver.supportedFrontendFeatures.contains("experimental-skip-all-function-bodies"))
  }

  func testFilelist() throws {
    var envVars = ProcessEnv.block
    envVars["SWIFT_DRIVER_LD_EXEC"] = ld.nativePathString(escaped: false)

    do {
      var driver = try Driver(args: ["swiftc", "-emit-module", "./a.swift", "./b.swift", "./c.swift", "-module-name", "main", "-target", "x86_64-apple-macosx10.9", "-driver-filelist-threshold=0", "-no-emit-module-separately"],
                              env: envVars)
      let plannedJobs = try driver.planBuild()

      let jobA = plannedJobs[0]
      let mapA = try XCTUnwrap(jobA.commandLine.supplementaryOutputFilemap)
      let filesA = try XCTUnwrap(mapA.entries[try toPath("./a.swift").intern()])
      XCTAssertTrue(filesA.keys.contains(.swiftModule))
      XCTAssertTrue(filesA.keys.contains(.swiftDocumentation))
      XCTAssertTrue(filesA.keys.contains(.swiftSourceInfoFile))

      let jobB = plannedJobs[1]
      let mapB = try XCTUnwrap(jobB.commandLine.supplementaryOutputFilemap)
      let filesB = try XCTUnwrap(mapB.entries[try toPath("./b.swift").intern()])
      XCTAssertTrue(filesB.keys.contains(.swiftModule))
      XCTAssertTrue(filesB.keys.contains(.swiftDocumentation))
      XCTAssertTrue(filesB.keys.contains(.swiftSourceInfoFile))

      let jobC = plannedJobs[2]
      let mapC = try XCTUnwrap(jobC.commandLine.supplementaryOutputFilemap)
      let filesC = try XCTUnwrap(mapC.entries[try toPath("./c.swift").intern()])
      XCTAssertTrue(filesC.keys.contains(.swiftModule))
      XCTAssertTrue(filesC.keys.contains(.swiftDocumentation))
      XCTAssertTrue(filesC.keys.contains(.swiftSourceInfoFile))
    }

    do {
      var driver = try Driver(args: ["swiftc", "-c", "./a.swift", "./b.swift", "./c.swift", "-module-name", "main", "-target", "x86_64-apple-macosx10.9", "-driver-filelist-threshold=0", "-whole-module-optimization"],
                              env: envVars)
      let plannedJobs = try driver.planBuild()
      let job = plannedJobs[0]
      let inputsFlag = job.commandLine.firstIndex(of: .flag("-filelist"))!
      let inputFileListArgument = job.commandLine[job.commandLine.index(after: inputsFlag)]
      guard case let .path(.fileList(_, inputFileList)) = inputFileListArgument else {
        return XCTFail("Argument wasn't a filelist")
      }
      guard case let .list(inputs) = inputFileList else {
        return XCTFail("FileList wasn't List")
      }
      XCTAssertEqual(inputs, [try toPath("./a.swift"), try toPath("./b.swift"), try toPath("./c.swift")])

      let outputsFlag = job.commandLine.firstIndex(of: .flag("-output-filelist"))!
      let outputFileListArgument = job.commandLine[job.commandLine.index(after: outputsFlag)]
      guard case let .path(.fileList(_, outputFileList)) = outputFileListArgument else {
        return XCTFail("Argument wasn't a filelist")
      }
      guard case let .list(outputs) = outputFileList else {
        return XCTFail("FileList wasn't List")
      }
      XCTAssertEqual(outputs, [try toPath("main.o")])
    }

    do {
      var driver = try Driver(args: ["swiftc", "-c", "./a.swift", "./b.swift", "./c.swift", "-module-name", "main", "-target", "x86_64-apple-macosx10.9", "-driver-filelist-threshold=0", "-whole-module-optimization", "-num-threads", "1"],
                              env: envVars)
      let plannedJobs = try driver.planBuild()
      let job = plannedJobs[0]
      let outputsFlag = job.commandLine.firstIndex(of: .flag("-output-filelist"))!
      let outputFileListArgument = job.commandLine[job.commandLine.index(after: outputsFlag)]
      guard case let .path(.fileList(_, outputFileList)) = outputFileListArgument else {
        return XCTFail("Argument wasn't a filelist")
      }
      guard case let .list(outputs) = outputFileList else {
        return XCTFail("FileList wasn't List")
      }
      XCTAssertEqual(outputs, [try toPath("a.o"), try toPath("b.o"), try toPath("c.o")])
    }

    do {
      var driver = try Driver(args: ["swiftc", "-emit-library", "./a.swift", "./b.swift", "./c.swift", "-module-name", "main", "-target", "x86_64-apple-macosx10.9", "-driver-filelist-threshold=0"],
                              env: envVars)
      let plannedJobs = try driver.planBuild()
      let job = plannedJobs[3]
      let inputsFlag = job.commandLine.firstIndex(of: .flag("-filelist"))!
      let inputFileListArgument = job.commandLine[job.commandLine.index(after: inputsFlag)]
      guard case let .path(.fileList(_, inputFileList)) = inputFileListArgument else {
        return XCTFail("Argument wasn't a filelist")
      }
      guard case let .list(inputs) = inputFileList else {
        return XCTFail("FileList wasn't List")
      }
      XCTAssertEqual(inputs.count, 3)
      XCTAssertTrue(matchTemporary(inputs[0], "a.o"))
      XCTAssertTrue(matchTemporary(inputs[1], "b.o"))
      XCTAssertTrue(matchTemporary(inputs[2], "c.o"))
    }

    do {
      var driver = try Driver(args: ["swiftc", "-emit-library", "./a.swift", "./b.swift", "./c.swift", "-module-name", "main", "-target", "x86_64-apple-macosx10.9", "-driver-filelist-threshold=0", "-whole-module-optimization", "-num-threads", "1"],
                              env: envVars)
      let plannedJobs = try driver.planBuild()
      let job = plannedJobs[1]
      let inputsFlag = job.commandLine.firstIndex(of: .flag("-filelist"))!
      let inputFileListArgument = job.commandLine[job.commandLine.index(after: inputsFlag)]
      guard case let .path(.fileList(_, inputFileList)) = inputFileListArgument else {
        return XCTFail("Argument wasn't a filelist")
      }
      guard case let .list(inputs) = inputFileList else {
        return XCTFail("FileList wasn't List")
      }
      XCTAssertEqual(inputs.count, 3)
      XCTAssertTrue(matchTemporary(inputs[0], "a.o"))
      XCTAssertTrue(matchTemporary(inputs[1], "b.o"))
      XCTAssertTrue(matchTemporary(inputs[2], "c.o"))
    }

    do {
      var driver = try Driver(args: ["swiftc", "-typecheck", "a.swift", "b.swift", "-driver-filelist-threshold=0"])
      let plannedJobs = try driver.planBuild()

      let jobA = plannedJobs[0]
      let mapA = try XCTUnwrap(jobA.commandLine.supplementaryOutputFilemap)
      XCTAssertEqual(mapA.entries, [try toPath("a.swift").intern(): [:]])

      let jobB = plannedJobs[1]
      let mapB = try XCTUnwrap(jobB.commandLine.supplementaryOutputFilemap)
      XCTAssertEqual(mapB.entries, [try toPath("b.swift").intern(): [:]])
    }

    do {
      var driver = try Driver(args: ["swiftc", "-typecheck", "-wmo", "a.swift", "b.swift", "-driver-filelist-threshold=0"])
      let plannedJobs = try driver.planBuild()

      let jobA = plannedJobs[0]
      let mapA = try XCTUnwrap(jobA.commandLine.supplementaryOutputFilemap)
      XCTAssertEqual(mapA.entries, [try toPath("a.swift").intern(): [:]])
    }
  }

  func testSaveUnkownDriverFlags() throws {
    do {
      var driver = try Driver(args: ["swiftc", "-typecheck", "a.swift", "b.swift", "-unlikely-flag-for-testing"])
      let plannedJobs = try driver.planBuild()
      XCTAssertJobInvocationMatches(plannedJobs[0], .flag("-unlikely-flag-for-testing"))
    }
  }

  func testCleaningUpOldCompilationOutputs() throws {
#if !os(macOS)
    throw XCTSkip("sdkArguments does not work on Linux")
#else
    // Build something, create an error, see if the .o and .swiftdeps files get cleaned up
    try withTemporaryDirectory { tmpDir in
      let main = tmpDir.appending(component: "main.swift")
      let ofm = tmpDir.appending(component: "ofm")
      OutputFileMapCreator.write(module: "mod",
                                 inputPaths: [main],
                                 derivedData: tmpDir,
                                 to: ofm)

      try localFileSystem.writeFileContents(main, bytes:
       """
       // no errors here
       func foo() {}
       """
      )
      /// return true if no error
      func doBuild() throws -> Bool {
        let sdkArguments = try XCTUnwrap(try Driver.sdkArgumentsForTesting())
        var driver = try Driver(args: ["swiftc",
                                       "-working-directory", tmpDir.nativePathString(escaped: true),
                                       "-module-name", "mod",
                                       "-c",
                                       "-incremental",
                                       "-output-file-map", ofm.nativePathString(escaped: true),
                                       main.nativePathString(escaped: true)] + sdkArguments)
        let jobs = try driver.planBuild()
        do {try driver.run(jobs: jobs)}
        catch {return false}
        return true
      }
      XCTAssertTrue(try doBuild())

      let outputs = [
        tmpDir.appending(component: "main.o"),
        tmpDir.appending(component: "main.swiftdeps")
        ]
      XCTAssert(outputs.allSatisfy(localFileSystem.exists))

      try localFileSystem.writeFileContents(main, bytes:
        """
        #error(\"Yipes!\")
        func foo() {}
        """
      )
      XCTAssertFalse(try doBuild())
      XCTAssert(outputs.allSatisfy {!localFileSystem.exists($0)})
    }
#endif
  }

  func testCxxLinking() throws {
#if canImport(Darwin)
      throw XCTSkip("Darwin does not use clang as the linker driver")
#else
      VirtualPath.resetTemporaryFileStore()
      var driver = try Driver(args: [
        "swiftc", "-cxx-interoperability-mode=upcoming-swift", "-emit-library", "-o", "library.dll", "library.obj"
      ])
      let jobs = try driver.planBuild().removingAutolinkExtractJobs()
      XCTAssertEqual(jobs.count, 1)
      let job = jobs.first!
      XCTAssertEqual(job.kind, .link)
      XCTAssertTrue(job.tool.name.hasSuffix(executableName("clang++")))
#endif
  }

  func testEmitClangHeaderPath() throws {
      VirtualPath.resetTemporaryFileStore()
      var driver = try Driver(args: [
        "swiftc", "-emit-clang-header-path", "path/to/header", "-typecheck", "test.swift"
      ])
      let jobs = try driver.planBuild().removingAutolinkExtractJobs()
      XCTAssertEqual(jobs.count, 2)
      try XCTAssertJobInvocationMatches(jobs[0], .flag("-emit-objc-header-path"), toPathOption("path/to/header"))
  }

  func testGccToolchainFlags() throws {
      VirtualPath.resetTemporaryFileStore()
      var driver = try Driver(args: [
        "swiftc", "-gcc-toolchain", "/foo/as/blarpy", "test.swift"
      ])
      let jobs = try driver.planBuild().removingAutolinkExtractJobs()
      XCTAssertEqual(jobs.count, 2)
      let (compileJob, linkJob) = (jobs[0], jobs[1])
      XCTAssert(compileJob.commandLine.contains(.flag("--gcc-toolchain=/foo/as/blarpy")))
      XCTAssert(linkJob.commandLine.contains(.flag("--gcc-toolchain=/foo/as/blarpy")))
  }

  func testPluginPaths() throws {
    try pluginPathTest(platform: "iPhoneOS", sdk: "iPhoneOS13.0", searchPlatform: "iPhoneOS")
    try pluginPathTest(platform: "iPhoneSimulator", sdk: "iPhoneSimulator15.0", searchPlatform: "iPhoneOS")
  }

  func pluginPathTest(platform: String, sdk: String, searchPlatform: String) throws {
    let sdkRoot = try testInputsPath.appending(
      components: ["Platform Checks", "\(platform).platform", "Developer", "SDKs", "\(sdk).sdk"])

    var env = ProcessEnv.block
    env["PLATFORM_DIR"] = "/tmp/PlatformDir/\(platform).platform"

    let workingDirectory = try AbsolutePath(validating: "/tmp")

    var driver = try Driver(
      args: ["swiftc", "-typecheck", "foo.swift", "-sdk", VirtualPath.absolute(sdkRoot).name, "-plugin-path", "PluginA", "-external-plugin-path", "Plugin~B#Bexe", "-load-plugin-library", "PluginB2", "-plugin-path", "PluginC", "-working-directory", workingDirectory.nativePathString(escaped: false)],
      env: env
    )
    guard driver.isFrontendArgSupported(.pluginPath) && driver.isFrontendArgSupported(.externalPluginPath) else {
      return
    }

    let jobs = try driver.planBuild().removingAutolinkExtractJobs()
    XCTAssertEqual(jobs.count, 1)
    let job = jobs.first!

    // Check that the we have the plugin paths we expect, in the order we expect.
    let pluginAIndex = try XCTUnwrap(job.commandLine.firstIndex(of: .path(VirtualPath.absolute(workingDirectory.appending(component: "PluginA")))))

    let pluginBIndex = try XCTUnwrap(job.commandLine.firstIndex(of: .path(VirtualPath.absolute(workingDirectory.appending(component: "Plugin~B#Bexe")))))
    XCTAssertLessThan(pluginAIndex, pluginBIndex)

    let pluginB2Index = try XCTUnwrap(job.commandLine.firstIndex(of: .path(VirtualPath.absolute(workingDirectory.appending(component: "PluginB2")))))
    XCTAssertLessThan(pluginBIndex, pluginB2Index)

    let pluginCIndex = try XCTUnwrap(job.commandLine.firstIndex(of: .path(VirtualPath.absolute(workingDirectory.appending(component: "PluginC")))))
    XCTAssertLessThan(pluginB2Index, pluginCIndex)

    #if os(macOS)
    let origPlatformPath =
      sdkRoot.parentDirectory.parentDirectory.parentDirectory.parentDirectory
        .appending(component: "\(searchPlatform).platform")

    let platformPath = origPlatformPath.appending(components: "Developer", "usr")
    let platformServerPath = platformPath.appending(components: "bin", "swift-plugin-server").pathString

    let platformPluginPath = platformPath.appending(components: "lib", "swift", "host", "plugins")
    let platformPluginPathIndex = try XCTUnwrap(job.commandLine.firstIndex(of: .flag("\(platformPluginPath)#\(platformServerPath)")))

    let platformLocalPluginPath = platformPath.appending(components: "local", "lib", "swift", "host", "plugins")
    let platformLocalPluginPathIndex = try XCTUnwrap(job.commandLine.firstIndex(of: .flag("\(platformLocalPluginPath)#\(platformServerPath)")))
    XCTAssertLessThan(platformPluginPathIndex, platformLocalPluginPathIndex)

    // Plugin paths that come from the PLATFORM_DIR environment variable.
    let envOrigPlatformPath = try AbsolutePath(validating: "/tmp/PlatformDir/\(searchPlatform).platform")
    let envPlatformPath = envOrigPlatformPath.appending(components: "Developer", "usr")
    let envPlatformServerPath = envPlatformPath.appending(components: "bin", "swift-plugin-server").pathString
    let envPlatformPluginPath = envPlatformPath.appending(components: "lib", "swift", "host", "plugins")
    let envPlatformPluginPathIndex = try XCTUnwrap(job.commandLine.firstIndex(of: .flag("\(envPlatformPluginPath)#\(envPlatformServerPath)")))
    XCTAssertLessThan(envPlatformPluginPathIndex, platformPluginPathIndex)

    let toolchainPluginPathIndex = try XCTUnwrap(job.commandLine.firstIndex(of: .path(.absolute(try driver.toolchain.executableDir.parentDirectory.appending(components: "lib", "swift", "host", "plugins")))))

    let toolchainStdlibPath = VirtualPath.lookup(driver.frontendTargetInfo.runtimeResourcePath.path)
      .appending(components: driver.frontendTargetInfo.target.triple.platformName() ?? "", "Swift.swiftmodule")
    let hasToolchainStdlib = try driver.fileSystem.exists(toolchainStdlibPath)
    if hasToolchainStdlib {
      XCTAssertGreaterThan(platformLocalPluginPathIndex, toolchainPluginPathIndex)
    } else {
      XCTAssertLessThan(platformLocalPluginPathIndex, toolchainPluginPathIndex)
    }
    #endif

#if os(Windows)
    try XCTAssertJobInvocationMatches(job, .flag("-plugin-path"), .path(.absolute(driver.toolchain.executableDir.parentDirectory.appending(components: "bin"))))
#else
    try XCTAssertJobInvocationMatches(job, .flag("-plugin-path"), .path(.absolute(driver.toolchain.executableDir.parentDirectory.appending(components: "lib", "swift", "host", "plugins"))))
    try XCTAssertJobInvocationMatches(job, .flag("-plugin-path"), .path(.absolute(driver.toolchain.executableDir.parentDirectory.appending(components: "local", "lib", "swift", "host", "plugins"))))
#endif
  }

  func testClangModuleValidateOnce() throws {
    let flagTest = try Driver(args: ["swiftc", "-typecheck", "foo.swift"])
    guard flagTest.isFrontendArgSupported(.clangBuildSessionFile),
          flagTest.isFrontendArgSupported(.validateClangModulesOnce) else {
      return
    }

    do {
      var driver = try Driver(args: ["swiftc", "-typecheck", "foo.swift"])
      let jobs = try driver.planBuild().removingAutolinkExtractJobs()
      let job = jobs.first!
      XCTAssertFalse(job.commandLine.contains(.flag("-validate-clang-modules-once")))
      XCTAssertFalse(job.commandLine.contains(.flag("-clang-build-session-file")))
    }

    do {
      try assertDriverDiagnostics(args: ["swiftc", "-validate-clang-modules-once",
                                         "foo.swift"]) {
        $1.expect(.error("'-validate-clang-modules-once' cannot be specified if '-clang-build-session-file' is not present"))
      }
    }

    do {
      var driver = try Driver(args: ["swiftc", "-validate-clang-modules-once",
                                     "-clang-build-session-file", "testClangModuleValidateOnce.session",
                                     "foo.swift"])
      let jobs = try driver.planBuild().removingAutolinkExtractJobs()
      let job = jobs.first!
      XCTAssertJobInvocationMatches(job, .flag("-validate-clang-modules-once"))
      XCTAssertJobInvocationMatches(job, .flag("-clang-build-session-file"))
    }
  }

  func testRegistrarLookup() throws {
#if os(Windows)
    let SDKROOT: AbsolutePath = localFileSystem.currentWorkingDirectory!.appending(components: "SDKROOT")
    let resourceDir: AbsolutePath = localFileSystem.currentWorkingDirectory!.appending(components: "swift", "resources")

    let platform: String = "windows"
#if arch(x86_64)
    let arch: String = "x86_64"
#elseif arch(arm64)
    let arch: String = "aarch64"
#else
#error("unsupported build architecture")
#endif

    do {
      var driver = try Driver(args: [
        "swiftc", "-emit-library", "-o", "library.dll", "library.obj", "-resource-dir", resourceDir.nativePathString(escaped: false),
      ])
      let jobs = try driver.planBuild().removingAutolinkExtractJobs()
      XCTAssertEqual(jobs.count, 1)
      let job = jobs.first!
      XCTAssertEqual(job.kind, .link)
      XCTAssertJobInvocationMatches(job, .path(.absolute(resourceDir.appending(components: platform, arch, "swiftrt.obj"))))
    }

    do {
      var driver = try Driver(args: [
        "swiftc", "-emit-library", "-o", "library.dll", "library.obj", "-sdk", SDKROOT.nativePathString(escaped: false),
      ])
      let jobs = try driver.planBuild().removingAutolinkExtractJobs()
      XCTAssertEqual(jobs.count, 1)
      let job = jobs.first!
      XCTAssertEqual(job.kind, .link)
      XCTAssertJobInvocationMatches(job, .path(.absolute(SDKROOT.appending(components: "usr", "lib", "swift", platform, arch, "swiftrt.obj"))))
    }

    do {
      var env = ProcessEnv.block
      env["SDKROOT"] = SDKROOT.nativePathString(escaped: false)

      var driver = try Driver(args: [
        "swiftc", "-emit-library", "-o", "library.dll", "library.obj"
      ], env: env)
      let jobs = try driver.planBuild().removingAutolinkExtractJobs()
      XCTAssertEqual(jobs.count, 1)
      let job = jobs.first!
      XCTAssertEqual(job.kind, .link)
      XCTAssertJobInvocationMatches(job, .path(.absolute(SDKROOT.appending(components: "usr", "lib", "swift", platform, arch, "swiftrt.obj"))))
    }

    do {
      var env = ProcessEnv.block
      env["SDKROOT"] = SDKROOT.nativePathString(escaped: false)

      var driver = try Driver(args: [
        "swiftc", "-emit-library", "-o", "library.dll", "library.obj", "-nostartfiles",
      ], env: env)
      let jobs = try driver.planBuild().removingAutolinkExtractJobs()
      XCTAssertEqual(jobs.count, 1)
      let job = jobs.first!
      XCTAssertEqual(job.kind, .link)
      XCTAssertFalse(job.commandLine.contains(.path(.absolute(SDKROOT.appending(components: "usr", "lib", "swift", platform, arch, "swiftrt.obj")))))
    }

    // Cannot test this due to `SDKROOT` escaping from the execution environment
    // into the `-print-target-info` step, which then resets the
    // `runtimeResourcePath` to be the SDK relative path rahter than the
    // toolchain relative path.
#if false
    do {
      var env = ProcessEnv.block
      env["SDKROOT"] = nil

      var driver = try Driver(args: [
        "swiftc", "-emit-library", "-o", "library.dll", "library.obj"
      ], env: env)
      driver.frontendTargetInfo.runtimeResourcePath = SDKROOT
      let jobs = try driver.planBuild().removingAutolinkExtractJobs()
      XCTAssertEqual(jobs.count, 1)
      let job = jobs.first!
      XCTAssertEqual(job.kind, .link)
      XCTAssertJobInvocationMatches(job, .path(.absolute(SDKROOT.appending(components: "usr", "lib", "swift", platform, arch, "swiftrt.obj"))))
    }
#endif
#endif
  }

  func testFindingBlockLists() throws {
    let execDir = try testInputsPath.appending(components: "Dummy.xctoolchain", "usr", "bin")
    let list = try Driver.findBlocklists(RelativeTo: execDir)
    XCTAssertEqual(list.count, 2)
    XCTAssertTrue(list.allSatisfy { $0.extension! == "yml" || $0.extension! == "yaml"})
  }

  func testFindingBlockListVersion() throws {
    let execDir = try testInputsPath.appending(components: "Dummy.xctoolchain", "usr", "bin")
    let version = try Driver.findCompilerClientsConfigVersion(RelativeTo: execDir)
    XCTAssertEqual(version, "compilerClientsConfig-9999.99.9")
  }

  func testToolSearching() throws {
#if os(Windows)
    let PATH = ProcessEnvironmentKey("Path")
#else
    let PATH = ProcessEnvironmentKey("PATH")
#endif
    let SWIFT_FRONTEND_EXEC = ProcessEnvironmentKey("SWIFT_DRIVER_SWIFT_FRONTEND_EXEC")
    let SWIFT_SCANNER_LIB = ProcessEnvironmentKey("SWIFT_DRIVER_SWIFTSCAN_LIB")


    // Reset the environment to ensure tool resolution is exactly run against PATH.
    var driver = try Driver(args: ["swiftc", "-print-target-info"], env: [PATH: ProcessEnv.path!])
    let jobs = try driver.planBuild()
    XCTAssertEqual(jobs.count, 1)
    let defaultSwiftFrontend = jobs.first!.tool.absolutePath!
    let originalWorkingDirectory = localFileSystem.currentWorkingDirectory!

    try withTemporaryDirectory { toolsDirectory in
      let customSwiftFrontend = toolsDirectory.appending(component: executableName("swift-frontend"))
      let customSwiftScan = toolsDirectory.appending(component: sharedLibraryName("lib_InternalSwiftScan"))
      try localFileSystem.createSymbolicLink(customSwiftFrontend, pointingAt: defaultSwiftFrontend, relative: false)

      try withTemporaryDirectory { tempDirectory in
        try localFileSystem.changeCurrentWorkingDirectory(to: tempDirectory)
        defer { try! localFileSystem.changeCurrentWorkingDirectory(to: originalWorkingDirectory) }

        let anotherSwiftFrontend = localFileSystem.currentWorkingDirectory!.appending(component: executableName("swift-frontend"))
        try localFileSystem.createSymbolicLink(anotherSwiftFrontend, pointingAt: defaultSwiftFrontend, relative: false)

        // test if SWIFT_DRIVER_TOOLNAME_EXEC is respected
        do {
          var driver = try Driver(args: ["swiftc", "-print-target-info"],
                                  env: [PATH: ProcessEnv.path!,
                                        SWIFT_FRONTEND_EXEC: customSwiftFrontend.pathString,
                                        SWIFT_SCANNER_LIB: customSwiftScan.pathString])
          let jobs = try driver.planBuild()
          XCTAssertEqual(jobs.count, 1)
          XCTAssertEqual(jobs.first!.tool.name, customSwiftFrontend.pathString)
        }

        // test if tools directory is respected
        do {
          var driver = try Driver(args: ["swiftc", "-print-target-info", "-tools-directory", toolsDirectory.pathString],
                                  env: [PATH: ProcessEnv.path!, SWIFT_SCANNER_LIB: customSwiftScan.pathString])
          let jobs = try driver.planBuild()
          XCTAssertEqual(jobs.count, 1)
          XCTAssertEqual(jobs.first!.tool.name, customSwiftFrontend.pathString)
        }

        // test if current working directory is searched before PATH
        do {
#if os(Windows)
          let separator = ";"
#else
          let separator = ":"
#endif
          var driver = try Driver(args: ["swiftc", "-print-target-info"],
                                  env: [PATH: [toolsDirectory.pathString, ProcessEnv.path!].joined(separator: separator), SWIFT_SCANNER_LIB: customSwiftScan.pathString])
          let jobs = try driver.planBuild()
          XCTAssertEqual(jobs.count, 1)
          XCTAssertEqual(jobs.first!.tool.name, anotherSwiftFrontend.pathString)
        }
      }
    }
  }

  func testWindowsOptions() throws {
    let driver =
        try Driver(args: ["swiftc", "-windows-sdk-version", "10.0.17763.0", #file])
    guard [
            .visualcToolsRoot,
            .visualcToolsVersion,
            .windowsSdkRoot,
            .windowsSdkVersion
          ].map(driver.isFrontendArgSupported).reduce(true, { $0 && $1 }) else {
      return
    }

    do {
      var driver = try Driver(args: [
        "swiftc", "-target", "x86_64-unknown-windows-msvc", "-windows-sdk-root", "/SDK", #file
      ])
      let frontend = try driver.planBuild().first!
      try XCTAssertJobInvocationMatches(frontend, .flag("-windows-sdk-root"), .path(.absolute(.init(validating: "/SDK"))))
    }

    do {
      var driver = try Driver(args: [
        "swiftc", "-target", "x86_64-unknown-windows-msvc", "-windows-sdk-version", "10.0.17763.0", #file
      ])
      let frontend = try driver.planBuild().first!
      XCTAssertJobInvocationMatches(frontend, .flag("-windows-sdk-version"), .flag("10.0.17763.0"))
    }

    do {
      var driver = try Driver(args: [
        "swiftc", "-target", "x86_64-unknown-windows-msvc", "-windows-sdk-version", "10.0.17763.0", "-windows-sdk-root", "/SDK", #file
      ])
      let frontend = try driver.planBuild().first!

      try XCTAssertJobInvocationMatches(frontend, .flag("-windows-sdk-root"), .path(.absolute(.init(validating: "/SDK"))))
      XCTAssertJobInvocationMatches(frontend, .flag("-windows-sdk-version"), .flag("10.0.17763.0"))
    }

    do {
      var driver = try Driver(args: [
        "swiftc", "-target", "x86_64-unknown-windows-msvc", "-visualc-tools-root", "/MSVC/14.34.31933", #file
      ])
      let frontend = try driver.planBuild().first!
      try XCTAssertJobInvocationMatches(frontend, .flag("-visualc-tools-root"), .path(.absolute(.init(validating: "/MSVC/14.34.31933"))))
    }

    do {
      var driver = try Driver(args: [
        "swiftc", "-target", "x86_64-unknown-windows-msvc", "-visualc-tools-version", "14.34.31933", #file
      ])
      let frontend = try driver.planBuild().first!

      XCTAssertJobInvocationMatches(frontend, .flag("-visualc-tools-version"), .flag("14.34.31933"))
    }

    do {
      var driver = try Driver(args: [
        "swiftc", "-target", "x86_64-unknown-windows-msvc", "-visualc-tools-root", "/MSVC", "-visualc-tools-version", "14.34.31933", #file
      ])
      let frontend = try driver.planBuild().first!

      XCTAssertJobInvocationMatches(frontend, .flag("-visualc-tools-version"), .flag("14.34.31933"))
      try XCTAssertJobInvocationMatches(frontend, .flag("-visualc-tools-root"), .path(.absolute(.init(validating: "/MSVC"))))
    }
  }

<<<<<<< HEAD
=======
  func testAndroidNDK() throws {
    try withTemporaryDirectory { path in
      var env = ProcessEnv.block
      env["SWIFT_DRIVER_SWIFT_AUTOLINK_EXTRACT_EXEC"] = "/garbage/swift-autolink-extract"

      do {
        let sysroot = path.appending(component: "sysroot")
        var driver = try Driver(args: [
          "swiftc", "-target", "aarch64-unknown-linux-gnu", "-sysroot", sysroot.pathString, #file
        ], env: env)
        let jobs = try driver.planBuild().removingAutolinkExtractJobs()
        let frontend = try XCTUnwrap(jobs.first)
        XCTAssertJobInvocationMatches(frontend, .flag("-sysroot"), .path(.absolute(sysroot)))
      }

      do {
        var env = env
        env["ANDROID_NDK_ROOT"] = path.appending(component: "ndk").nativePathString(escaped: false)

        let sysroot = path.appending(component: "sysroot")
        var driver = try Driver(args: [
          "swiftc", "-target", "aarch64-unknown-linux-android", "-sysroot", sysroot.pathString, #file
        ], env: env)
        let jobs = try driver.planBuild().removingAutolinkExtractJobs()
        let frontend = try XCTUnwrap(jobs.first)
        XCTAssertJobInvocationMatches(frontend, .flag("-sysroot"), .path(.absolute(sysroot)))
      }

      // The default NDK prebuilts are x86_64 hosts only currently as if r27.
#if arch(x86_64)
      do {
        let sysroot = path.appending(component: "ndk")

        var env = env
        env["ANDROID_NDK_ROOT"] = sysroot.nativePathString(escaped: false)

#if os(Windows)
        let os = "windows"
#elseif os(macOS)
        let os = "darwin"
#else
        let os = "linux"
#endif

        var driver = try Driver(args: [
          "swiftc", "-target", "aarch64-unknown-linux-android", #file
        ], env: env)
        let jobs = try driver.planBuild().removingAutolinkExtractJobs()
        let frontend = try XCTUnwrap(jobs.first)
        XCTAssertJobInvocationMatches(frontend, .flag("-sysroot"), .path(.absolute(sysroot.appending(components: "toolchains", "llvm", "prebuilt", "\(os)-x86_64", "sysroot"))))
      }
#endif
    }
  }

>>>>>>> 08a17a96
  func testEmitAPIDescriptorEmitModule() throws {
    try withTemporaryDirectory { path in
      do {
        let apiDescriptorPath = path.appending(component: "api.json").nativePathString(escaped: true)
        var driver = try Driver(args: ["swiftc", "foo.swift", "bar.swift", "baz.swift",
                                       "-emit-module", "-module-name", "Test",
                                       "-emit-api-descriptor-path", apiDescriptorPath])

        let jobs = try driver.planBuild().removingAutolinkExtractJobs()
        let emitModuleJob = try jobs.findJob(.emitModule)
        XCTAssert(emitModuleJob.commandLine.contains(.flag("-emit-api-descriptor-path")))
      }

      do {
        var env = ProcessEnv.block
        env["TAPI_SDKDB_OUTPUT_PATH"] = path.appending(component: "SDKDB").nativePathString(escaped: false)
        var driver = try Driver(args: ["swiftc", "foo.swift", "bar.swift", "baz.swift",
                                       "-emit-module", "-module-name", "Test"], env: env)
        let jobs = try driver.planBuild().removingAutolinkExtractJobs()
        let emitModuleJob = try jobs.findJob(.emitModule)
        XCTAssert(emitModuleJob.commandLine.contains(subsequence: [
          .flag("-emit-api-descriptor-path"),
          .path(.absolute(path.appending(components: "SDKDB", "Test.\(driver.frontendTargetInfo.target.moduleTriple.triple).swift.sdkdb"))),
        ]))
      }

      do {
        var env = ProcessEnv.block
        env["LD_TRACE_FILE"] = path.appending(component: ".LD_TRACE").nativePathString(escaped: false)
        var driver = try Driver(args: ["swiftc", "foo.swift", "bar.swift", "baz.swift",
                                       "-emit-module", "-module-name", "Test"], env: env)
        let jobs = try driver.planBuild().removingAutolinkExtractJobs()
        let emitModuleJob = try jobs.findJob(.emitModule)
        XCTAssert(emitModuleJob.commandLine.contains(subsequence: [
          .flag("-emit-api-descriptor-path"),
          .path(.absolute(path.appending(components: "SDKDB", "Test.\(driver.frontendTargetInfo.target.moduleTriple.triple).swift.sdkdb"))),
        ]))
      }
    }
  }

  func testEmitAPIDescriptorWholeModuleOptimization() throws {
    try withTemporaryDirectory { path in
      do {
        let apiDescriptorPath = path.appending(component: "api.json").nativePathString(escaped: true)
        var driver = try Driver(args: ["swiftc", "-whole-module-optimization",
                                       "-driver-filelist-threshold=0",
                                       "foo.swift", "bar.swift", "baz.swift",
                                       "-module-name", "Test", "-emit-module",
                                       "-emit-api-descriptor-path", apiDescriptorPath])

        let jobs = try driver.planBuild().removingAutolinkExtractJobs()
        let compileJob = try jobs.findJob(.compile)
        let supplementaryOutputs = try XCTUnwrap(compileJob.commandLine.supplementaryOutputFilemap)
        XCTAssertNotNil(supplementaryOutputs.entries.values.first?[.jsonAPIDescriptor])
      }

      do {
        var env = ProcessEnv.block
        env["TAPI_SDKDB_OUTPUT_PATH"] = path.appending(component: "SDKDB").nativePathString(escaped: false)
        var driver = try Driver(args: ["swiftc", "-whole-module-optimization",
                                       "-driver-filelist-threshold=0",
                                       "foo.swift", "bar.swift", "baz.swift",
                                       "-module-name", "Test", "-emit-module"], env: env)

        let jobs = try driver.planBuild().removingAutolinkExtractJobs()
        let compileJob = try jobs.findJob(.compile)
        let supplementaryOutputs = try XCTUnwrap(compileJob.commandLine.supplementaryOutputFilemap)
        XCTAssertNotNil(supplementaryOutputs.entries.values.first?[.jsonAPIDescriptor])
      }

      do {
        var env = ProcessEnv.block
        env["LD_TRACE_FILE"] = path.appending(component: ".LD_TRACE").nativePathString(escaped: false)
        var driver = try Driver(args: ["swiftc", "-whole-module-optimization",
                                       "-driver-filelist-threshold=0",
                                       "foo.swift", "bar.swift", "baz.swift",
                                       "-module-name", "Test", "-emit-module"], env: env)

        let jobs = try driver.planBuild().removingAutolinkExtractJobs()
        let compileJob = try jobs.findJob(.compile)
        let supplementaryOutputs = try XCTUnwrap(compileJob.commandLine.supplementaryOutputFilemap)
        XCTAssertNotNil(supplementaryOutputs.entries.values.first?[.jsonAPIDescriptor])
      }
    }
  }

  func testCachingBuildOptions() throws {
    try assertDriverDiagnostics(args: "swiftc", "foo.swift", "-emit-module", "-cache-compile-job") {
      $1.expect(.warning("-cache-compile-job cannot be used without explicit module build, turn off caching"))
    }
    try assertNoDriverDiagnostics(args: "swiftc", "foo.swift", "-emit-module", "-cache-compile-job", "-explicit-module-build")
  }

  func testEmitLLVMIR() throws {
    do {
      var driver = try Driver(args: ["swiftc", "-emit-irgen", "file.swift"])
      let jobs = try driver.planBuild().removingAutolinkExtractJobs()
      XCTAssertEqual(jobs.count, 1)

      XCTAssertJobInvocationMatches(jobs[0], .flag("-emit-irgen"))
      XCTAssertFalse(jobs[0].commandLine.contains("-emit-ir"))
    }

    do {
      var driver = try Driver(args: ["swiftc", "-emit-ir", "file.swift"])
      let jobs = try driver.planBuild().removingAutolinkExtractJobs()
      XCTAssertEqual(jobs.count, 1)

      XCTAssertJobInvocationMatches(jobs[0], .flag("-emit-ir"))
      XCTAssertFalse(jobs[0].commandLine.contains("-emit-irgen"))
    }
  }

  func testEnableFeatures() throws {
    do {
      let featureArgs = [
        "-enable-upcoming-feature", "MemberImportVisibility",
        "-enable-experimental-feature", "ParserValidation",
        "-enable-upcoming-feature", "ConcisePoundFile",
      ]
      var driver = try Driver(args: ["swiftc", "file.swift"] + featureArgs)
      let jobs = try driver.planBuild().removingAutolinkExtractJobs()
      XCTAssertEqual(jobs.count, 2)

      // Verify that the order of both upcoming and experimental features is preserved.
      XCTAssertTrue(jobs[0].commandLine.contains(subsequence: featureArgs.map { Job.ArgTemplate.flag($0) }))
    }
  }

  func testDisableFeatures() throws {
    let driver = try Driver(args: ["swiftc", "foo.swift"])
    guard driver.isFrontendArgSupported(.disableUpcomingFeature) else {
      throw XCTSkip("Skipping: compiler does not support '-disable-upcoming-feature'")
    }

    do {
      let featureArgs = [
        "-enable-upcoming-feature", "MemberImportVisibility",
        "-disable-upcoming-feature", "MemberImportVisibility",
        "-disable-experimental-feature", "ParserValidation",
        "-enable-experimental-feature", "ParserValidation",
      ]

      var driver = try Driver(args: ["swiftc", "file.swift"] + featureArgs)
      let jobs = try driver.planBuild().removingAutolinkExtractJobs()
      XCTAssertEqual(jobs.count, 2)

      // Verify that the order of both upcoming and experimental features is preserved.
      XCTAssertTrue(jobs[0].commandLine.contains(subsequence: featureArgs.map { Job.ArgTemplate.flag($0) }))
    }
  }

  func testFrontendLoadPassPlugin() throws {
#if os(Windows)
    throw XCTSkip("'-load-pass-plugin' is not available on Windows.")
#else
    var driver = try Driver(args: ["swiftc", "foo.swift", "-load-pass-plugin=/path/to/plugin"])
    guard driver.isFrontendArgSupported(.loadPassPluginEQ) else {
      throw XCTSkip("Skipping: compiler does not support '-load-pass-plugin'.")
    }
    let plannedJobs = try driver.planBuild()
    XCTAssertEqual(plannedJobs[0].kind, .compile)
    XCTAssertTrue(plannedJobs[0].tool.name.hasSuffix("swift-frontend"))
    XCTAssertTrue(plannedJobs[0].commandLine.contains(.flag("-load-pass-plugin=/path/to/plugin")))
#endif
  }
    
  func testSupplementaryOutputFileMapUsage() throws {
    // Ensure filenames are escaped properly when using a supplementary output file map
    try withTemporaryDirectory { path in
      try localFileSystem.changeCurrentWorkingDirectory(to: path)
      let moduleCachePath = path.appending(component: "ModuleCache")
      try localFileSystem.createDirectory(moduleCachePath)
      let one = path.appending(component: "one.swift")
      let two = path.appending(component: "needs to escape spaces.swift")
      let three = path.appending(component: "another'one.swift")
      let four = path.appending(component: "4.swift")
      try localFileSystem.writeFileContents(one, bytes:
        """
        public struct A {}
        """
      )
      try localFileSystem.writeFileContents(two, bytes:
        """
        struct B {}
        """
      )
      try localFileSystem.writeFileContents(three, bytes:
        """
        struct C {}
        """
      )
      try localFileSystem.writeFileContents(four, bytes:
        """
        struct D {}
        """
      )
      
      let sdkArgumentsForTesting = (try? Driver.sdkArgumentsForTesting()) ?? []
      let invocationArguments = ["swiftc",
                                 "-parse-as-library",
                                 "-emit-library",
                                 "-driver-filelist-threshold", "0",
                                 "-module-cache-path", moduleCachePath.nativePathString(escaped: true),
                                 "-working-directory", path.nativePathString(escaped: true),
                                 one.nativePathString(escaped: true),
                                 two.nativePathString(escaped: true),
                                 three.nativePathString(escaped: true),
                                 four.nativePathString(escaped: true)] + sdkArgumentsForTesting
      var driver = try Driver(args: invocationArguments)
      let jobs = try driver.planBuild()
      try driver.run(jobs: jobs)
      XCTAssertFalse(driver.diagnosticEngine.hasErrors)
    }
  }

  func testWindowsRuntimeLibraryFlags() throws {
    do {
      var driver = try Driver(args: ["swiftc", "-target", "x86_64-unknown-windows-msvc", "-libc", "MD", "-use-ld=lld", "-c", "input.swift"])
      let jobs = try driver.planBuild()

      XCTAssertEqual(jobs.count, 1)
      XCTAssertEqual(jobs[0].kind, .compile)

      XCTAssertJobInvocationMatches(jobs[0], .flag("-autolink-library"), .flag("oldnames"), .flag("-autolink-library"), .flag("msvcrt"), .flag("-Xcc"), .flag("-D_MT"), .flag("-Xcc"), .flag("-D_DLL"))
    }

    do {
      var driver = try Driver(args: ["swiftc", "-target", "x86_64-unknown-windows-msvc", "-use-ld=lld", "-c", "input.swift"])
      let jobs = try driver.planBuild()

      XCTAssertEqual(jobs.count, 1)
      XCTAssertEqual(jobs[0].kind, .compile)

      XCTAssertJobInvocationMatches(jobs[0], .flag("-autolink-library"), .flag("oldnames"), .flag("-autolink-library"), .flag("msvcrt"), .flag("-Xcc"), .flag("-D_MT"), .flag("-Xcc"), .flag("-D_DLL"))
    }

    do {
      var driver = try Driver(args: ["swiftc", "-target", "x86_64-unknown-windows-msvc", "-libc", "MultiThreadedDLL", "-use-ld=lld", "-c", "input.swift"])
      let jobs = try driver.planBuild()

      XCTAssertEqual(jobs.count, 1)
      XCTAssertEqual(jobs[0].kind, .compile)

      XCTAssertJobInvocationMatches(jobs[0], .flag("-autolink-library"), .flag("oldnames"), .flag("-autolink-library"), .flag("msvcrt"), .flag("-Xcc"), .flag("-D_MT"), .flag("-Xcc"), .flag("-D_DLL"))
    }

    do {
      var driver = try Driver(args: ["swiftc", "-target", "x86_64-unknown-windows-msvc", "-libc", "MTd", "-use-ld=lld", "-c", "input.swift"])
      let jobs = try driver.planBuild()

      XCTAssertEqual(jobs.count, 1)
      XCTAssertEqual(jobs[0].kind, .compile)

      XCTAssertJobInvocationMatches(jobs[0], .flag("-autolink-library"), .flag("oldnames"), .flag("-autolink-library"), .flag("libcmtd"), .flag("-Xcc"), .flag("-D_MT"))
    }
  }
}

func assertString(
  _ haystack: String, contains needle: String, _ message: String = "",
  file: StaticString = #file, line: UInt = #line
) {
  XCTAssertTrue(haystack.contains(needle), """
                \(String(reflecting: needle)) not found in \
                \(String(reflecting: haystack))\
                \(message.isEmpty ? "" : ": " + message)
                """, file: file, line: line)
}

extension BidirectionalCollection where Element: Equatable, Index: Strideable, Index.Stride: SignedInteger {
  /// Returns true if the receiver contains the given elements as a subsequence
  /// (i.e., all elements are present, contiguous, and in the same order).
  ///
  /// A naïve implementation has been used here rather than a more efficient
  /// general purpose substring search algorithm since the arrays being tested
  /// are relatively small.
  func contains<Elements: Collection>(
    subsequence: Elements
  ) -> Bool
  where Elements.Element == Element
  {
    precondition(!subsequence.isEmpty,  "Subsequence may not be empty")

    guard self.count >= subsequence.count else {
      return false
    }

    for index in self.startIndex...self.index(self.endIndex,
                                              offsetBy: -subsequence.count) {
      if self[index..<self.index(index,
                                 offsetBy: subsequence.count)]
                          .elementsEqual(subsequence) {
        return true
      }
    }
    return false
  }
}

extension Array where Element == Job {
  /// Utility to drop autolink-extract jobs, which helps avoid introducing
  /// platform-specific conditionals in tests unrelated to autolinking.
  func removingAutolinkExtractJobs() -> Self {
    var filtered = self
    filtered.removeAll(where: { $0.kind == .autolinkExtract })
    return filtered
  }

  /// Returns true if a job with the given Kind is contained in the array.
  func containsJob(_ kind: Job.Kind) -> Bool {
    return contains(where: { $0.kind == kind })
  }

  /// Finds the first job with the given kind, or throws if one cannot be found.
  func findJob(_ kind: Job.Kind) throws -> Job {
    return try XCTUnwrap(first(where: { $0.kind == kind }))
  }

  func findJobs(_ kind: Job.Kind) throws -> [Job] {
    return try XCTUnwrap(filter({ $0.kind == kind }))
  }
}

private extension Array where Element == Job.ArgTemplate {
  func containsPathWithBasename(_ basename: String) -> Bool {
    contains {
      switch $0 {
      case let .path(path):
        return path.basename == basename
      case .flag, .responseFilePath, .joinedOptionAndPath, .squashedArgumentList:
        return false
      }
    }
  }

  var supplementaryOutputFilemap: OutputFileMap? {
    get throws {
      guard let argIdx = firstIndex(where: { $0 == .flag("-supplementary-output-file-map") }) else {
        return nil
      }
      let supplementaryOutputs = self[argIdx + 1]
      guard case let .path(path) = supplementaryOutputs,
            case let .fileList(_, fileList) = path,
            case let .outputFileMap(outputFileMap) = fileList else {
        throw StringError("Unexpected argument for output file map")
      }
      return outputFileMap
    }
  }
}<|MERGE_RESOLUTION|>--- conflicted
+++ resolved
@@ -7972,64 +7972,6 @@
     }
   }
 
-<<<<<<< HEAD
-=======
-  func testAndroidNDK() throws {
-    try withTemporaryDirectory { path in
-      var env = ProcessEnv.block
-      env["SWIFT_DRIVER_SWIFT_AUTOLINK_EXTRACT_EXEC"] = "/garbage/swift-autolink-extract"
-
-      do {
-        let sysroot = path.appending(component: "sysroot")
-        var driver = try Driver(args: [
-          "swiftc", "-target", "aarch64-unknown-linux-gnu", "-sysroot", sysroot.pathString, #file
-        ], env: env)
-        let jobs = try driver.planBuild().removingAutolinkExtractJobs()
-        let frontend = try XCTUnwrap(jobs.first)
-        XCTAssertJobInvocationMatches(frontend, .flag("-sysroot"), .path(.absolute(sysroot)))
-      }
-
-      do {
-        var env = env
-        env["ANDROID_NDK_ROOT"] = path.appending(component: "ndk").nativePathString(escaped: false)
-
-        let sysroot = path.appending(component: "sysroot")
-        var driver = try Driver(args: [
-          "swiftc", "-target", "aarch64-unknown-linux-android", "-sysroot", sysroot.pathString, #file
-        ], env: env)
-        let jobs = try driver.planBuild().removingAutolinkExtractJobs()
-        let frontend = try XCTUnwrap(jobs.first)
-        XCTAssertJobInvocationMatches(frontend, .flag("-sysroot"), .path(.absolute(sysroot)))
-      }
-
-      // The default NDK prebuilts are x86_64 hosts only currently as if r27.
-#if arch(x86_64)
-      do {
-        let sysroot = path.appending(component: "ndk")
-
-        var env = env
-        env["ANDROID_NDK_ROOT"] = sysroot.nativePathString(escaped: false)
-
-#if os(Windows)
-        let os = "windows"
-#elseif os(macOS)
-        let os = "darwin"
-#else
-        let os = "linux"
-#endif
-
-        var driver = try Driver(args: [
-          "swiftc", "-target", "aarch64-unknown-linux-android", #file
-        ], env: env)
-        let jobs = try driver.planBuild().removingAutolinkExtractJobs()
-        let frontend = try XCTUnwrap(jobs.first)
-        XCTAssertJobInvocationMatches(frontend, .flag("-sysroot"), .path(.absolute(sysroot.appending(components: "toolchains", "llvm", "prebuilt", "\(os)-x86_64", "sysroot"))))
-      }
-#endif
-    }
-  }
-
->>>>>>> 08a17a96
   func testEmitAPIDescriptorEmitModule() throws {
     try withTemporaryDirectory { path in
       do {
