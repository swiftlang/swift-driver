--- conflicted
+++ resolved
@@ -488,29 +488,9 @@
                                                            frontendTargetInfo: frontendTargetInfo,
                                                            driver: &self)
 
-<<<<<<< HEAD
-    // Platform-agnostic options that need to happen after platform-specific ones.
-    if isFrontendArgSupported(.pluginPath) {
-      // Default paths for compiler plugins found within the toolchain
-      // (loaded as shared libraries).
-      let pluginPathRoot = VirtualPath.absolute(try toolchain.executableDir.parentDirectory)
-      commandLine.appendFlag(.pluginPath)
-      commandLine.appendPath(pluginPathRoot.pluginPath)
-
-      commandLine.appendFlag(.pluginPath)
-      commandLine.appendPath(pluginPathRoot.localPluginPath)
-
-      // Avoid cluttering the invocation with the wasm plugin server path unless
-      // the user has requested to load a wasm macro.
-      if isFrontendArgSupported(.wasmPluginServerPath) && parsedOptions.hasWasmPlugins {
-        commandLine.appendFlag(.wasmPluginServerPath)
-        commandLine.appendPath(pluginPathRoot.wasmPluginServerPath)
-      }
-=======
     // Otherwise, prefer the platform's plugins.
     if !hasToolchainStdlib {
       try addPluginPathArguments(commandLine: &commandLine)
->>>>>>> 1e7ed771
     }
   }
 
@@ -810,6 +790,13 @@
 
     commandLine.appendFlag(.pluginPath)
     commandLine.appendPath(pluginPathRoot.localPluginPath)
+
+    // Avoid cluttering the invocation with the wasm plugin server path unless
+    // the user has requested to load a wasm macro.
+    if isFrontendArgSupported(.wasmPluginServerPath) && parsedOptions.hasWasmPlugins {
+      commandLine.appendFlag(.wasmPluginServerPath)
+      commandLine.appendPath(pluginPathRoot.wasmPluginServerPath)
+    }
   }
 
 
