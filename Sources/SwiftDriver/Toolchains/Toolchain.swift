--- conflicted
+++ resolved
@@ -58,14 +58,9 @@
     outputFile: VirtualPath,
     sdkPath: String?,
     sanitizers: Set<Sanitizer>,
-<<<<<<< HEAD
-    targetTriple: Triple
-  ) throws -> VirtualPath
-=======
     targetTriple: Triple,
     targetVariantTriple: Triple?
-  ) throws -> AbsolutePath
->>>>>>> 0aa21788
+  ) throws -> VirtualPath
 
   func runtimeLibraryName(
     for sanitizer: Sanitizer,
