--- conflicted
+++ resolved
@@ -28,22 +28,6 @@
     nil
 #endif
   }
-<<<<<<< HEAD
-=======
-
-  internal static func getDefaultSysrootPath(in env: ProcessEnvironmentBlock) -> AbsolutePath? {
-    // The NDK is only available on an x86_64 hosts currently.
-#if arch(x86_64)
-    guard let ndk = env["ANDROID_NDK_ROOT"], let os = getOSName() else { return nil }
-    return try? AbsolutePath(validating: ndk)
-      .appending(components: "toolchains", "llvm", "prebuilt")
-      .appending(component: "\(os)-x86_64")
-      .appending(component: "sysroot")
-#else
-    return nil
-#endif
-  }
->>>>>>> 08a17a96
 }
 
 /// Toolchain for Unix-like systems.
