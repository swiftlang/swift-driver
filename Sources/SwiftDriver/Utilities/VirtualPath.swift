--- conflicted
+++ resolved
@@ -260,7 +260,6 @@
   }
 }
 
-<<<<<<< HEAD
 // FIXME: These belong in TSCBasic
 extension RelativePath {
   /// Returns the relative path with an additional literal component appended.
@@ -283,8 +282,6 @@
   }
 }
 
-=======
->>>>>>> 0aa21788
 enum FileSystemError: Swift.Error {
   case noCurrentWorkingDirectory
   case cannotResolveTempPath(RelativePath)
@@ -314,7 +311,6 @@
     }
   }
 
-<<<<<<< HEAD
   func exists(_ path: VirtualPath) -> Bool {
     do {
       return try resolvingVirtualPath(path, apply: exists)
@@ -329,13 +325,13 @@
     } catch {
       return false
     }
-=======
+  }
+
   func readFileContents(_ path: VirtualPath) throws -> ByteString {
     try resolvingVirtualPath(path, apply: readFileContents)
   }
 
   func getFileInfo(_ path: VirtualPath) throws -> TSCBasic.FileInfo {
     try resolvingVirtualPath(path, apply: getFileInfo)
->>>>>>> 0aa21788
   }
 }